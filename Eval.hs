{-# LANGUAGE TypeSynonymInstances, FlexibleInstances #-}
module Eval where

import Data.List
import Data.Maybe (fromMaybe)
import Data.Map (Map,(!),mapWithKey,assocs,filterWithKey
                ,elems,intersectionWith,intersection,keys
                ,member,notMember,empty)
import qualified Data.Map as Map

import Connections
import CTT

-----------------------------------------------------------------------
-- Lookup functions

look :: String -> Env -> Val
look x (Upd y rho,v:vs,fs) | x == y = v
                           | otherwise = look x (rho,vs,fs)
look x r@(Def decls rho,vs,fs) = case lookup x decls of
  Just (_,t) -> eval r t
  Nothing    -> look x (rho,vs,fs)
look x (Sub _ rho,vs,_:fs) = look x (rho,vs,fs)
look x _ = error $ "look: not found " ++ show x

lookType :: String -> Env -> Val
lookType x (Upd y rho,VVar _ a:vs,fs)
  | x == y    = a
  | otherwise = lookType x (rho,vs,fs)
lookType x r@(Def decls rho,vs,fs) = case lookup x decls of
  Just (a,_) -> eval r a
  Nothing -> lookType x (rho,vs,fs)
lookType x (Sub _ rho,vs,_:fs) = lookType x (rho,vs,fs)
lookType x _                   = error $ "lookType: not found " ++ show x

lookName :: Name -> Env -> Formula
lookName i (Upd _ rho,v:vs,fs) = lookName i (rho,vs,fs)
lookName i (Def _ rho,vs,fs)   = lookName i (rho,vs,fs)
lookName i (Sub j rho,vs,phi:fs) | i == j    = phi
                                 | otherwise = lookName i (rho,vs,fs)
lookName i _ = error $ "lookName: not found " ++ show i


-----------------------------------------------------------------------
-- Nominal instances

instance Nominal Ctxt where
  support _ = []
  act e _   = e
  swap e _  = e

instance Nominal Val where
  support v = case v of
    VU                      -> []
    Ter _ e                 -> support e
    VPi u v                 -> support [u,v]
    VComp a u ts            -> support (a,u,ts)
    VIdP a v0 v1            -> support [a,v0,v1]
    VPath i v               -> i `delete` support v
    VSigma u v              -> support (u,v)
    VPair u v               -> support (u,v)
    VFst u                  -> support u
    VSnd u                  -> support u
    VCon _ vs               -> support vs
    VPCon _ a vs phis       -> support (a,vs,phis)
    VHComp a u ts           -> support (a,u,ts)
    VVar _ v                -> support v
    VApp u v                -> support (u,v)
    VLam _ u v              -> support (u,v)
    VAppFormula u phi       -> support (u,phi)
    VSplit u v              -> support (u,v)
    VGlue a ts              -> support (a,ts)
    VGlueElem a ts          -> support (a,ts)
    VUnGlueElem a b hs      -> support (a,b,hs)

  act u (i, phi) | i `notElem` support u = u
                 | otherwise =
    let acti :: Nominal a => a -> a
        acti u = act u (i, phi)
        sphi = support phi
    in case u of
         VU           -> VU
         Ter t e      -> Ter t (acti e)
         VPi a f      -> VPi (acti a) (acti f)
         VComp a v ts -> compLine (acti a) (acti v) (acti ts)
         VIdP a u v   -> VIdP (acti a) (acti u) (acti v)
         VPath j v | j == i -> u
                   | j `notElem` sphi -> VPath j (acti v)
                   | otherwise -> VPath k (acti (v `swap` (j,k)))
              where k = fresh (v,Atom i,phi)
         VSigma a f              -> VSigma (acti a) (acti f)
         VPair u v               -> VPair (acti u) (acti v)
         VFst u                  -> fstVal (acti u)
         VSnd u                  -> sndVal (acti u)
         VCon c vs               -> VCon c (acti vs)
         VPCon c a vs phis       -> pcon c (acti a) (acti vs) (acti phis)
         VHComp a u us           -> hComp (acti a) (acti u) (acti us)
         VVar x v                -> VVar x (acti v)
         VAppFormula u psi       -> acti u @@ acti psi
         VApp u v                -> app (acti u) (acti v)
         VLam x t u              -> VLam x (acti t) (acti u)
         VSplit u v              -> app (acti u) (acti v)
         VGlue a ts              -> glue (acti a) (acti ts)
         VGlueElem a ts          -> glueElem (acti a) (acti ts)
         VUnGlueElem a b hs      -> unGlue (acti a) (acti b) (acti hs)

  -- This increases efficiency as it won't trigger computation.
  swap u ij@(i,j) =
    let sw :: Nominal a => a -> a
        sw u = swap u ij
    in case u of
         VU                      -> VU
         Ter t e                 -> Ter t (sw e)
         VPi a f                 -> VPi (sw a) (sw f)
         VComp a v ts            -> VComp (sw a) (sw v) (sw ts)
         VIdP a u v              -> VIdP (sw a) (sw u) (sw v)
         VPath k v               -> VPath (swapName k ij) (sw v)
         VSigma a f              -> VSigma (sw a) (sw f)
         VPair u v               -> VPair (sw u) (sw v)
         VFst u                  -> VFst (sw u)
         VSnd u                  -> VSnd (sw u)
         VCon c vs               -> VCon c (sw vs)
         VPCon c a vs phis       -> VPCon c (sw a) (sw vs) (sw phis)
         VHComp a u us           -> VHComp (sw a) (sw u) (sw us)
         VVar x v                -> VVar x (sw v)
         VAppFormula u psi       -> VAppFormula (sw u) (sw psi)
         VApp u v                -> VApp (sw u) (sw v)
         VLam x u v              -> VLam x (sw u) (sw v)
         VSplit u v              -> VSplit (sw u) (sw v)
         VGlue a ts              -> VGlue (sw a) (sw ts)
         VGlueElem a ts          -> VGlueElem (sw a) (sw ts)
         VUnGlueElem a b hs      -> VUnGlueElem (sw a) (sw b) (sw hs)


-----------------------------------------------------------------------
-- The evaluator

eval :: Env -> Ter -> Val
eval rho v = case v of
  U                   -> VU
  App r s             -> app (eval rho r) (eval rho s)
  Var i               -> look i rho
  Pi t@(Lam _ a _)    -> VPi (eval rho a) (eval rho t)
  Sigma t@(Lam _ a _) -> VSigma (eval rho a) (eval rho t)
  Pair a b            -> VPair (eval rho a) (eval rho b)
  Fst a               -> fstVal (eval rho a)
  Snd a               -> sndVal (eval rho a)
  Where t decls       -> eval (def decls rho) t
  Con name ts         -> VCon name (map (eval rho) ts)
  PCon name a ts phis  ->
    pcon name (eval rho a) (map (eval rho) ts) (map (evalFormula rho) phis)
  Lam{}               -> Ter v rho
  Split{}             -> Ter v rho
  Sum{}               -> Ter v rho
  HSum{}              -> Ter v rho
  Undef{}             -> Ter v rho
  Hole{}              -> Ter v rho
  IdP a e0 e1         -> VIdP (eval rho a) (eval rho e0) (eval rho e1)
  Path i t            -> let j = fresh rho
                         in VPath j (eval (sub (i,Atom j) rho) t)
  AppFormula e phi    -> eval rho e @@ evalFormula rho phi
  Comp a t0 ts        ->
    compLine (eval rho a) (eval rho t0) (evalSystem rho ts)
  Fill a t0 ts        ->
    fillLine (eval rho a) (eval rho t0) (evalSystem rho ts)
  Glue a ts           -> glue (eval rho a) (evalSystem rho ts)
  GlueElem a ts       -> glueElem (eval rho a) (evalSystem rho ts)
  _                   -> error $ "Cannot evaluate " ++ show v

evals :: Env -> [(Ident,Ter)] -> [(Ident,Val)]
evals env bts = [ (b,eval env t) | (b,t) <- bts ]

evalFormula :: Env -> Formula -> Formula
evalFormula rho phi = case phi of
  Atom i         -> lookName i rho
  NegAtom i      -> negFormula (lookName i rho)
  phi1 :/\: phi2 -> evalFormula rho phi1 `andFormula` evalFormula rho phi2
  phi1 :\/: phi2 -> evalFormula rho phi1 `orFormula` evalFormula rho phi2
  _              -> phi

evalSystem :: Env -> System Ter -> System Val
evalSystem rho ts =
  let out = concat [ let betas = meetss [ invFormula (lookName i rho) d
                                        | (i,d) <- assocs alpha ]
                     in [ (beta,eval (rho `face` beta) talpha) | beta <- betas ]
                   | (alpha,talpha) <- assocs ts ]
  in mkSystem out

app :: Val -> Val -> Val
app u v = case (u,v) of
  (Ter (Lam x _ t) e,_)               -> eval (upd (x,v) e) t
  (Ter (Split _ _ _ nvs) e,VCon c vs) -> case lookupBranch c nvs of
    Just (OBranch _ xs t) -> eval (upds (zip xs vs) e) t
    _     -> error $ "app: missing case in split for " ++ c
  (Ter (Split _ _ _ nvs) e,VPCon c _ us phis) -> case lookupBranch c nvs of
    Just (PBranch _ xs is t) -> eval (subs (zip is phis) (upds (zip xs us) e)) t
    _ -> error $ "app: missing case in split for " ++ c
  (Ter (Split _ _ ty hbr) e,VHComp a w ws) -> case eval e ty of
    VPi _ f -> let j   = fresh (e,v)
                   wsj = Map.map (@@ j) ws
                   w'  = app u w
                   ws' = mapWithKey (\alpha -> app (u `face` alpha)) wsj
                   -- a should be constant
               in comp j (app f (fill j a w wsj)) w' ws'
    _ -> error $ "app: Split annotation not a Pi type " ++ show u
  (Ter Split{} _,_) | isNeutral v         -> VSplit u v
  (VComp (VPath i (VPi a f)) li0 ts,vi1) ->
    let j   = fresh (u,vi1)
        (aj,fj) = (a,f) `swap` (i,j)
        tsj = Map.map (@@ j) ts
        v       = transFillNeg j aj vi1
        vi0     = transNeg j aj vi1
    in comp j (app fj v) (app li0 vi0)
              (intersectionWith app tsj (border v tsj))
  _ | isNeutral u       -> VApp u v
  _                     -> error $ "app \n  " ++ show u ++ "\n  " ++ show v

fstVal, sndVal :: Val -> Val
fstVal (VPair a b)     = a
fstVal u | isNeutral u = VFst u
fstVal u               = error $ "fstVal: " ++ show u ++ " is not neutral."
sndVal (VPair a b)     = b
sndVal u | isNeutral u = VSnd u
sndVal u               = error $ "sndVal: " ++ show u ++ " is not neutral."

-- infer the type of a neutral value
inferType :: Val -> Val
inferType v = case v of
  VVar _ t -> t
  Ter (Undef _ t) rho -> eval rho t
  VFst t -> case inferType t of
    VSigma a _ -> a
    ty         -> error $ "inferType: expected Sigma type for " ++ show v
                  ++ ", got " ++ show ty
  VSnd t -> case inferType t of
    VSigma _ f -> app f (VFst t)
    ty         -> error $ "inferType: expected Sigma type for " ++ show v
                  ++ ", got " ++ show ty
  VSplit s@(Ter (Split _ _ t _) rho) v1 -> case eval rho t of
    VPi _ f -> app f v1
    ty      -> error $ "inferType: Pi type expected for split annotation in "
               ++ show v ++ ", got " ++ show ty
  VApp t0 t1 -> case inferType t0 of
    VPi _ f -> app f t1
    ty      -> error $ "inferType: expected Pi type for " ++ show v
               ++ ", got " ++ show ty
  VAppFormula t phi -> case inferType t of
    VIdP a _ _ -> a @@ phi
    ty         -> error $ "inferType: expected IdP type for " ++ show v
                  ++ ", got " ++ show ty
  VComp a _ _ -> a @@ One
  VUnGlueElem _ b hs  -> glue b hs
  _ -> error $ "inferType: not neutral " ++ show v

(@@) :: ToFormula a => Val -> a -> Val
(VPath i u) @@ phi         = u `act` (i,toFormula phi)
v@(Ter Hole{} _) @@ phi    = VAppFormula v (toFormula phi)
v @@ phi | isNeutral v     = case (inferType v,toFormula phi) of
  (VIdP  _ a0 _,Dir 0) -> a0
  (VIdP  _ _ a1,Dir 1) -> a1
  _                    -> VAppFormula v (toFormula phi)
v @@ phi                   = error $ "(@@): " ++ show v ++ " should be neutral."


-------------------------------------------------------------------------------
-- Composition and filling

comp :: Name -> Val -> Val -> System Val -> Val
comp i a u ts | eps `member` ts = (ts ! eps) `face` (i ~> 1)
comp i a u ts = case a of
  VIdP p v0 v1 -> let j = fresh (Atom i,a,u,ts)
                  in VPath j $ comp i (p @@ j) (u @@ j) $
                       insertsSystem [(j ~> 0,v0),(j ~> 1,v1)] (Map.map (@@ j) ts)
  VSigma a f -> VPair ui1 comp_u2
    where (t1s, t2s) = (Map.map fstVal ts, Map.map sndVal ts)
          (u1,  u2)  = (fstVal u, sndVal u)
          fill_u1    = fill i a u1 t1s
          ui1        = comp i a u1 t1s
          comp_u2    = comp i (app f fill_u1) u2 t2s
  VPi{} -> VComp (VPath i a) u (Map.map (VPath i) ts)
  VU    -> glue u (Map.map (eqToEquiv . VPath i) ts)
  VGlue b equivs -> compGlue i b equivs u ts
  Ter (Sum _ _ nass) env -> case u of
    VCon n us | all isCon (elems ts) -> case lookupLabel n nass of
      Just as -> let tsus = transposeSystemAndList (Map.map unCon ts) us
                 in VCon n $ comps i as env tsus
      Nothing -> error $ "comp: missing constructor in labelled sum " ++ n
    _ -> VComp (VPath i a) u (Map.map (VPath i) ts)
  Ter (HSum _ _ nass) env -> compHIT i a u ts
  _ -> VComp (VPath i a) u (Map.map (VPath i) ts)

compNeg :: Name -> Val -> Val -> System Val -> Val
compNeg i a u ts = comp i (a `sym` i) u (ts `sym` i)

compLine :: Val -> Val -> System Val -> Val
compLine a u ts = comp i (a @@ i) u (Map.map (@@ i) ts)
  where i = fresh (a,u,ts)

comps :: Name -> [(Ident,Ter)] -> Env -> [(System Val,Val)] -> [Val]
comps i []         _ []         = []
comps i ((x,a):as) e ((ts,u):tsus) =
  let v   = fill i (eval e a) u ts
      vi1 = comp i (eval e a) u ts
      vs  = comps i as (upd (x,v) e) tsus
  in vi1 : vs
comps _ _ _ _ = error "comps: different lengths of types and values"

fill :: Name -> Val -> Val -> System Val -> Val
fill i a u ts =
  comp j (a `conj` (i,j)) u (insertSystem (i ~> 0) u (ts `conj` (i,j)))
  where j = fresh (Atom i,a,u,ts)

fillNeg :: Name -> Val -> Val -> System Val -> Val
fillNeg i a u ts = (fill i (a `sym` i) u (ts `sym` i)) `sym` i

fillLine :: Val -> Val -> System Val -> Val
fillLine a u ts = VPath i $ fill i (a @@ i) u (Map.map (@@ i) ts)
  where i = fresh (a,u,ts)

-- fills :: Name -> [(Ident,Ter)] -> Env -> [(System Val,Val)] -> [Val]
-- fills i []         _ []         = []
-- fills i ((x,a):as) e ((ts,u):tsus) =
--   let v  = fill i (eval e a) ts u
--       vs = fills i as (Upd e (x,v)) tsus
--   in v : vs
-- fills _ _ _ _ = error "fills: different lengths of types and values"


-----------------------------------------------------------
-- Transport and squeeze (defined using comp)

trans :: Name -> Val -> Val -> Val
trans i v0 v1 = comp i v0 v1 empty

transNeg :: Name -> Val -> Val -> Val
transNeg i a u = trans i (a `sym` i) u

transLine :: Val -> Val -> Val
transLine u v = trans i (u @@ i) v
  where i = fresh (u,v)

transNegLine :: Val -> Val -> Val
transNegLine u v = transNeg i (u @@ i) v
  where i = fresh (u,v)

transps :: Name -> [(Ident,Ter)] -> Env -> [Val] -> [Val]
transps i []         _ []     = []
transps i ((x,a):as) e (u:us) =
  let v   = transFill i (eval e a) u
      vi1 = trans i (eval e a) u
      vs  = transps i as (upd (x,v) e) us
  in vi1 : vs
transps _ _ _ _ = error "transps: different lengths of types and values"

transFill :: Name -> Val -> Val -> Val
transFill i a u = fill i a u empty

transFillNeg :: Name -> Val -> Val -> Val
transFillNeg i a u = (transFill i (a `sym` i) u) `sym` i

-- Given u of type a "squeeze i a u" connects in the direction i
-- trans i a u(i=0) to u(i=1)
squeeze :: Name -> Val -> Val -> Val
squeeze i a u = comp i (a `disj` (i,j)) u $ mkSystem [ (j ~> 1, ui1) ]
  where j   = fresh (Atom i,a,u)
        ui1 = u `face` (i ~> 1)

squeezeFill :: Name -> Val -> Val -> Val
squeezeFill i a u = fill i (a `disj` (i,j)) u $ mkSystem [ (j ~> 1, ui1) ]
  where j   = fresh (Atom i,a,u)
        ui1 = u `face` (i ~> 1)

squeezes :: Name -> [(Ident,Ter)] -> Env -> [Val] -> [Val]
squeezes i []         _ []     = []
squeezes i ((x,a):as) e (u:us) =
  let v   = squeezeFill i (eval e a) u
      vi1 = squeeze i (eval e a) u
      vs  = squeezes i as (upd (x,v) e) us
  in vi1 : vs
squeezes _ _ _ _ = error "squeezes: different lengths of types and values"

-- squeezeNeg :: Name -> Val -> Val -> Val
-- squeezeNeg i a u = transNeg j (a `conj` (i,j)) u
--   where j = fresh (Atom i,a,u)

<<<<<<< HEAD
=======
-------------------------------------------------------------------------------
-- Composition

compLine :: Val -> Val -> System Val -> Val
compLine a u ts = comp i (a @@ i) u (Map.map (@@ i) ts)
  where i = fresh (a,u,ts)

fillLine :: Val -> Val -> System Val -> Val
fillLine a u ts = VPath i $ fill i (a @@ i) u (Map.map (@@ i) ts)
  where i = fresh (a,u,ts)

fill :: Name -> Val -> Val -> System Val -> Val
fill i a u ts =
  comp j (a `conj` (i,j)) u (insertSystem (i ~> 0) u (ts `conj` (i,j)))
  where j = fresh (Atom i,a,u,ts)

fillNeg :: Name -> Val -> Val -> System Val -> Val
fillNeg i a u ts = (fill i (a `sym` i) u (ts `sym` i)) `sym` i

comps :: Name -> [(Ident,Ter)] -> Env -> [(System Val,Val)] -> [Val]
comps i []         _ []         = []
comps i ((x,a):as) e ((ts,u):tsus) =
  let v   = fill i (eval e a) u ts
      vi1 = comp i (eval e a) u ts
      vs  = comps i as (upd (x,v) e) tsus
  in vi1 : vs
comps _ _ _ _ = error "comps: different lengths of types and values"

comp :: Name -> Val -> Val -> System Val -> Val
comp i a u ts | eps `Map.member` ts    = (ts ! eps) `face` (i ~> 1)
comp i a u ts = case a of
  VIdP p v0 v1 -> let j = fresh (Atom i,a,u,ts)
                  in VPath j $ comp i (p @@ j) (u @@ j) $
                       insertsSystem [(j ~> 0,v0),(j ~> 1,v1)] (Map.map (@@ j) ts)
  VSigma a f -> VPair ui1 comp_u2
    where (t1s, t2s) = (Map.map fstVal ts, Map.map sndVal ts)
          (u1,  u2)  = (fstVal u, sndVal u)
          fill_u1    = fill i a u1 t1s
          ui1        = comp i a u1 t1s
          comp_u2    = comp i (app f fill_u1) u2 t2s
  VPi{} -> VComp (VPath i a) u (Map.map (VPath i) ts)
  VU -> glue u (Map.map (eqToIso . VPath i) ts)
  VGlue b hisos -> compGlue i b hisos u ts
  Ter (Sum _ _ nass) env -> case u of
    VCon n us | all isCon (elems ts) -> case lookupLabel n nass of
      Just as -> let tsus = transposeSystemAndList (Map.map unCon ts) us
                 in VCon n $ comps i as env tsus
      Nothing -> error $ "comp: missing constructor in labelled sum " ++ n
    _ -> VComp (VPath i a) u (Map.map (VPath i) ts)
  Ter (HSum _ _ nass) env -> compHIT i a u ts
  _ -> VComp (VPath i a) u (Map.map (VPath i) ts)

compNeg :: Name -> Val -> Val -> System Val -> Val
compNeg i a u ts = comp i (a `sym` i) u (ts `sym` i)

-- fills :: Name -> [(Ident,Ter)] -> Env -> [(System Val,Val)] -> [Val]
-- fills i []         _ []         = []
-- fills i ((x,a):as) e ((ts,u):tsus) =
--   let v  = fill i (eval e a) ts u
--       vs = fills i as (Upd e (x,v)) tsus
--   in v : vs
-- fills _ _ _ _ = error "fills: different lengths of types and values"
>>>>>>> 75e006b6

-------------------------------------------------------------------------------
-- | HITs

pcon :: LIdent -> Val -> [Val] -> [Formula] -> Val
pcon c a@(Ter (HSum _ _ lbls) rho) us phis = case lookupPLabel c lbls of
  Just (tele,is,ts) | eps `member` vs -> vs ! eps
                    | otherwise       -> VPCon c a us phis
    where rho' = subs (zip is phis) (updsTele tele us rho)
          vs   = evalSystem rho' ts
  Nothing           -> error "pcon"
pcon c a us phi     = VPCon c a us phi

compHIT :: Name -> Val -> Val -> System Val -> Val
compHIT i a u us
  | isNeutral u || isNeutralSystem us =
      VComp (VPath i a) u (Map.map (VPath i) us)
  | otherwise =
      hComp (a `face` (i ~> 1)) (transpHIT i a u) $
        mapWithKey (\alpha uAlpha ->
                     VPath i $ squeezeHIT i (a `face` alpha) uAlpha) us

transpHIT :: Name -> Val -> Val -> Val
transpHIT i a u = squeezeHIT i a u `face` (i ~> 0)

-- given u(i) of type a(i) "squeezeHIT i a u" connects in the direction i
-- transHIT i a u(i=0) to u(i=1) in a(1)
squeezeHIT :: Name -> Val -> Val -> Val
squeezeHIT i a@(Ter (HSum _ _ nass) env) u =
 let j = fresh (a,u)
     aij = swap a (i,j)
 in
 case u of
  VCon n us -> case lookupLabel n nass of
    Just as -> VCon n (squeezes i as env us)
    Nothing -> error $ "squeezeHIT: missing constructor in labelled sum " ++ n
  VPCon c _ ws0 phis -> case lookupLabel c nass of
    Just as -> pcon c (a `face` (i ~> 1)) (squeezes i as env ws0) phis
    Nothing -> error $ "squeezeHIT: missing path constructor " ++ c
  VHComp _ v vs ->
    hComp (a `face` (i ~> 1)) (squeezeHIT i a v) $
      mapWithKey (\alpha vAlpha ->
                   VPath j $ squeezeHIT j (aij `face` alpha) (vAlpha @@ j)) vs
  _ -> error $ "squeezeHIT: neutral " ++ show u

hComp :: Val -> Val -> System Val -> Val
hComp a u us | eps `member` us = (us ! eps) @@ One
             | otherwise       = VHComp a u us


-------------------------------------------------------------------------------
-- | Glueing

-- An equivalence for a type b is a four-tuple (a,f,s,t) where
-- a : U
-- f : a -> b
-- s : (y : b) -> fiber a b f y
-- t : (y : b) (w : fiber a b f y) -> s y = w
-- with fiber a b f y = (x : a) * (f x = y)

-- Extraction functions for getting a, f, s and t:
equivDom :: Val -> Val
equivDom = fstVal

equivFun :: Val -> Val
equivFun = fstVal . sndVal

equivCenter :: Val -> Val
equivCenter = fstVal . sndVal . sndVal

equivIsCenter :: Val -> Val
equivIsCenter = sndVal . sndVal . sndVal

glue :: Val -> System Val -> Val
glue b ts | eps `member` ts = equivDom (ts ! eps)
          | otherwise       = VGlue b ts

glueElem :: Val -> System Val -> Val
glueElem v us | eps `member` us = us ! eps
              | otherwise       = VGlueElem v us

unGlue :: Val -> Val -> System Val -> Val
unGlue w b equivs
  | eps `member` equivs = app (equivFun (equivs ! eps)) w
  | otherwise           = case w of
    VGlueElem v us -> v
    _ -> VUnGlueElem w b equivs

compGlue :: Name -> Val -> System Val -> Val -> System Val -> Val
compGlue i b equivs wi0 ws = glueElem vi1'' usi1''
  where bi1 = b `face` (i ~> 1)
        vs   = mapWithKey (\alpha wAlpha ->
                 unGlue wAlpha (b `face` alpha) (equivs `face` alpha))
               ws
        vsi1 = vs `face` (i ~> 1) -- same as: border vi1 vs
        vi0  = unGlue wi0 (b `face` (i ~> 0)) (equivs `face` (i ~> 0)) -- in b(i0)

        v    = fill i b vi0 vs           -- in b
        vi1  = comp i b vi0 vs           -- is v `face` (i ~> 1) in b(i1)

<<<<<<< HEAD
        equivsI1 = equivs `face` (i ~> 1)
        equivs'  = filterWithKey (\alpha _ -> i `notMember` alpha) equivs
        equivs'' = filterWithKey (\alpha _ -> alpha `notMember` equivs') equivsI1
=======
        hisosI1 = hisos `face` (i ~> 1)
        hisos'  = filterWithKey (\alpha _ -> i `Map.notMember` alpha) hisos
        hisos'' = filterWithKey (\alpha _ -> alpha `Map.notMember` hisos) hisosI1
>>>>>>> 75e006b6

        us'    = mapWithKey (\gamma isoG ->
                   fill i (equivDom isoG) (wi0 `face` gamma) (ws `face` gamma))
                 equivs'
        usi1'  = mapWithKey (\gamma isoG ->
                   comp i (equivDom isoG) (wi0 `face` gamma) (ws `face` gamma))
                 equivs'

        ls'    = mapWithKey (\gamma isoG ->
                   pathComp i (b `face` gamma) (v `face` gamma)
                     (equivFun isoG `app` (us' ! gamma)) (vs `face` gamma))
                 equivs'

        vi1' = compLine (constPath bi1) vi1
                 (ls' `unionSystem` Map.map constPath vsi1)

        wsi1 = ws `face` (i ~> 1)

        -- for gamma in equivs'', (i1) gamma is in equivs, so wsi1 gamma
        -- is in the domain of isoGamma
        uls'' = mapWithKey (\gamma isoG ->
                  gradLemma (bi1 `face` gamma) isoG
                    ((usi1' `face` gamma) `unionSystem` (wsi1 `face` gamma))
                    (vi1' `face` gamma))
                equivs''

        vsi1' = Map.map constPath $ border vi1' equivs' `unionSystem` vsi1

        vi1'' = compLine (constPath bi1) vi1'
                  (Map.map snd uls'' `unionSystem` vsi1')

        usi1'' = mapWithKey (\gamma _ ->
                     if gamma `member` usi1'
                        then usi1' ! gamma
                        else fst (uls'' ! gamma))
                 equivsI1

-- assumes u and u' : A are solutions of us + (i0 -> u(i0))
-- The output is an L-path in A(i1) between u(i1) and u'(i1)
pathComp :: Name -> Val -> Val -> Val -> System Val -> Val
pathComp i a u u' us = VPath j $ comp i a (u `face` (i ~> 0)) us'
  where j   = fresh (Atom i,a,us,u,u')
        us' = insertsSystem [(j ~> 0, u), (j ~> 1, u')] us

-- Grad Lemma, takes an equivalence f, an L-system us and a value v,
-- s.t. f us = border v. Outputs (u,p) s.t. border u = us and an
-- L-path p between v and f u.
gradLemma :: Val -> Val -> System Val -> Val -> (Val, Val)
gradLemma b e us v = (u,VPath j $ tau `sym` j)
  where i:j:_     = freshs (b,e,us,v)
        (a,f,s,t) = (equivDom e,equivFun e,equivCenter e,equivIsCenter e)
        g y       = fstVal (app s y) -- g : b -> a
        eta y     = sndVal (app s y) -- eta b @ i : f (g b) --> b
        us'       = mapWithKey (\alpha uAlpha ->
                      let fuAlpha = app (f `face` alpha) uAlpha
                      in app (app (t `face` alpha) fuAlpha)
                           (VPair uAlpha (constPath fuAlpha)))
                    us
        theta = fill i a (g v) (Map.map (fstVal . (@@ i)) us')
        u     = theta `face` (i ~> 1)
        vs    = insertsSystem [(j ~> 0, app f theta),(j ~> 1, v)]
                              (Map.map ((@@ j) . sndVal . (@@ i)) us')
        tau   = comp i b (eta v @@ j) vs

-- Every path in the universe induces an equivalence
eqToEquiv :: Val -> Val
eqToEquiv e = VPair e1 (VPair f (VPair s t))
  where (i,j,x,y,w,ev) = (Name "i",Name "j",Var "x",Var "y",Var "w",Var "E")
        e1    = e @@ One
        inv t = Path i $ AppFormula t (NegAtom i)
        evinv = inv ev
        (ev0,ev1) = (AppFormula ev (Dir Zero),AppFormula ev (Dir One)) -- (b,a)
        eenv     = upd ("E",e) emptyEnv
        -- eplus : e0 -> e1
        eplus z  = Comp ev z empty
        -- eminus : e1 -> e0
        eminus z = Comp evinv z empty
        -- NB: edown is *not* transNegFill
        eup z   = Fill ev z empty
        edown z = Fill evinv z empty
        f = Ter (Lam "x" ev1 (eminus x)) eenv
        -- g = Ter (Lam "y" ev0 (eplus y)) eenv
        etasys z0 = mkSystem [(j ~> 1, inv (eup z0))
                             ,(j ~> 0, edown (eplus z0))]
        -- eta : (y : e0) -> eminus (eplus y) = y
        eta z0 = Path j $ Comp evinv (eplus z0) (etasys z0)
        etaSquare z0 = Fill evinv (eplus z0) (etasys z0)
        s = Ter (Lam "y" ev0 $ Pair (eplus y) (eta y)) eenv
        (a,p) = (Fst w,Snd w) -- a : e1 and p : eminus a = y
        phisys l = mkSystem [ (l ~> 0, inv (edown a))
                            , (l ~> 1, eup y)]
        psi l = Comp ev (AppFormula p (Atom l)) (phisys l)
        phi l = Fill ev (AppFormula p (Atom l)) (phisys l)
        tsys = mkSystem
                 [ (j ~> 0, edown (psi i))
                 , (j ~> 1, inv $ eup y)
                 , (i ~> 0, inv $ phi j)
                 , (i ~> 1, etaSquare y) ]
        -- encode act on terms using Path and AppFormula
        psi' formula = AppFormula (Path j $ psi j) formula
        tprinc = psi' (Atom i :\/: Atom j)
        t2 = Comp evinv tprinc tsys
        t2inv = AppFormula (inv (Path i t2)) (Atom i)
        fibtype = Sigma (Lam "x" ev1 $ IdP (Path (Name "_") ev0) (eminus x) y)
        t = Ter (Lam "y" ev0 $ Lam "w" fibtype $ Path i $
                 Pair (psi' (NegAtom i)) (Path j t2inv)) eenv


-------------------------------------------------------------------------------
-- | Conversion

class Convertible a where
  conv :: [String] -> a -> a -> Bool

isCompSystem :: (Nominal a, Convertible a) => [String] -> System a -> Bool
isCompSystem ns ts = and [ conv ns (getFace alpha beta) (getFace beta alpha)
                         | (alpha,beta) <- allCompatible (keys ts) ]
    where getFace a b = face (ts ! a) (b `minus` a)

instance Convertible Val where
  conv ns u v | u == v    = True
              | otherwise =
    let j = fresh (u,v)
    in case (u,v) of
      (Ter (Lam x a u) e,Ter (Lam x' a' u') e') ->
        let v@(VVar n _) = mkVarNice ns x (eval e a)
        in conv (n:ns) (eval (upd (x,v) e) u) (eval (upd (x',v) e') u')
      (Ter (Lam x a u) e,u') ->
        let v@(VVar n _) = mkVarNice ns x (eval e a)
        in conv (n:ns) (eval (upd (x,v) e) u) (app u' v)
      (u',Ter (Lam x a u) e) ->
        let v@(VVar n _) = mkVarNice ns x (eval e a)
        in conv (n:ns) (app u' v) (eval (upd (x,v) e) u)
      (Ter (Split _ p _ _) e,Ter (Split _ p' _ _) e') -> (p == p') && conv ns e e'
      (Ter (Sum p _ _) e,Ter (Sum p' _ _) e')         -> (p == p') && conv ns e e'
      (Ter (HSum p _ _) e,Ter (HSum p' _ _) e')       -> (p == p') && conv ns e e'
      (Ter (Undef p _) e,Ter (Undef p' _) e') -> p == p' && conv ns e e'
      (Ter (Hole p) e,Ter (Hole p') e') -> p == p' && conv ns e e'
      -- (Ter Hole{} e,_) -> True
      -- (_,Ter Hole{} e') -> True
      (VPi u v,VPi u' v') ->
        let w@(VVar n _) = mkVarNice ns "X" u
        in conv ns u u' && conv (n:ns) (app v w) (app v' w)
      (VSigma u v,VSigma u' v') ->
        let w@(VVar n _) = mkVarNice ns "X" u
        in conv ns u u' && conv (n:ns) (app v w) (app v' w)
      (VCon c us,VCon c' us')   -> (c == c') && conv ns us us'
      (VPCon c v us phis,VPCon c' v' us' phis') ->
        (c == c') && conv ns (v,us,phis) (v',us',phis')
      (VPair u v,VPair u' v')    -> conv ns u u' && conv ns v v'
      (VPair u v,w)              -> conv ns u (fstVal w) && conv ns v (sndVal w)
      (w,VPair u v)              -> conv ns (fstVal w) u && conv ns (sndVal w) v
      (VFst u,VFst u')           -> conv ns u u'
      (VSnd u,VSnd u')           -> conv ns u u'
      (VApp u v,VApp u' v')      -> conv ns u u' && conv ns v v'
      (VSplit u v,VSplit u' v')  -> conv ns u u' && conv ns v v'
      (VVar x _, VVar x' _)      -> x == x'
      (VIdP a b c,VIdP a' b' c') -> conv ns a a' && conv ns b b' && conv ns c c'
      (VPath i a,VPath i' a')    -> conv ns (a `swap` (i,j)) (a' `swap` (i',j))
      (VPath i a,p')             -> conv ns (a `swap` (i,j)) (p' @@ j)
      (p,VPath i' a')            -> conv ns (p @@ j) (a' `swap` (i',j))
      (VAppFormula u x,VAppFormula u' x') -> conv ns (u,x) (u',x')
      (VComp a u ts,VComp a' u' ts') -> conv ns (a,u,ts) (a',u',ts')
      (VHComp a u ts,VHComp a' u' ts') -> conv ns (a,u,ts) (a',u',ts')
      (VGlue v equivs,VGlue v' equivs') -> conv ns (v,equivs) (v',equivs')
      (VGlueElem u us,VGlueElem u' us') -> conv ns (u,us) (u',us')
      (VUnGlueElem u _ _,VUnGlueElem u' _ _) -> conv ns u u'
      _                         -> False

instance Convertible Ctxt where
  conv _ _ _ = True

instance Convertible () where
  conv _ _ _ = True

instance (Convertible a, Convertible b) => Convertible (a, b) where
  conv ns (u, v) (u', v') = conv ns u u' && conv ns v v'

instance (Convertible a, Convertible b, Convertible c)
      => Convertible (a, b, c) where
  conv ns (u, v, w) (u', v', w') = conv ns (u,(v,w)) (u',(v',w'))

instance (Convertible a,Convertible b,Convertible c,Convertible d)
      => Convertible (a,b,c,d) where
  conv ns (u,v,w,x) (u',v',w',x') = conv ns (u,v,(w,x)) (u',v',(w',x'))

instance Convertible a => Convertible [a] where
  conv ns us us' = length us == length us' &&
                  and [conv ns u u' | (u,u') <- zip us us']

instance Convertible a => Convertible (System a) where
  conv ns ts ts' = keys ts == keys ts' &&
                   and (elems (intersectionWith (conv ns) ts ts'))

instance Convertible Formula where
  conv _ phi psi = dnf phi == dnf psi


-------------------------------------------------------------------------------
-- | Normalization

class Normal a where
  normal :: [String] -> a -> a

instance Normal Val where
  normal ns v = case v of
    VU                  -> VU
    Ter (Lam x t u) e   ->
      let w = eval e t
          v@(VVar n _) = mkVarNice ns x w
      in VLam n (normal ns w) $ normal (n:ns) (eval (upd (x,v) e) u)
    Ter t e             -> Ter t (normal ns e)
    VPi u v             -> VPi (normal ns u) (normal ns v)
    VSigma u v          -> VSigma (normal ns u) (normal ns v)
    VPair u v           -> VPair (normal ns u) (normal ns v)
    VCon n us           -> VCon n (normal ns us)
    VPCon n u us phis   -> VPCon n (normal ns u) (normal ns us) phis
    VIdP a u0 u1        -> VIdP (normal ns a) (normal ns u0) (normal ns u1)
    VPath i u           -> VPath i (normal ns u)
    VComp u v vs        -> compLine (normal ns u) (normal ns v) (normal ns vs)
    VHComp u v vs       -> hComp (normal ns u) (normal ns v) (normal ns vs)
    VGlue u equivs      -> glue (normal ns u) (normal ns equivs)
    VGlueElem u us      -> glueElem (normal ns u) (normal ns us)
    VUnGlueElem u b hs  -> unGlue (normal ns u) (normal ns b) (normal ns hs)
    VVar x t            -> VVar x t -- (normal ns t)
    VFst t              -> fstVal (normal ns t)
    VSnd t              -> sndVal (normal ns t)
    VSplit u t          -> VSplit (normal ns u) (normal ns t)
    VApp u v            -> app (normal ns u) (normal ns v)
    VAppFormula u phi   -> VAppFormula (normal ns u) (normal ns phi)
    _                   -> v

instance Normal Ctxt where
  normal _ = id

instance Normal Formula where
  normal _ = fromDNF . dnf

instance Normal a => Normal (Map k a) where
  normal ns = Map.map (normal ns)

instance (Normal a,Normal b) => Normal (a,b) where
  normal ns (u,v) = (normal ns u,normal ns v)

instance (Normal a,Normal b,Normal c) => Normal (a,b,c) where
  normal ns (u,v,w) = (normal ns u,normal ns v,normal ns w)

instance (Normal a,Normal b,Normal c,Normal d) => Normal (a,b,c,d) where
  normal ns (u,v,w,x) =
    (normal ns u,normal ns v,normal ns w, normal ns x)

instance Normal a => Normal [a] where
  normal ns = map (normal ns)<|MERGE_RESOLUTION|>--- conflicted
+++ resolved
@@ -383,71 +383,6 @@
 -- squeezeNeg i a u = transNeg j (a `conj` (i,j)) u
 --   where j = fresh (Atom i,a,u)
 
-<<<<<<< HEAD
-=======
--------------------------------------------------------------------------------
--- Composition
-
-compLine :: Val -> Val -> System Val -> Val
-compLine a u ts = comp i (a @@ i) u (Map.map (@@ i) ts)
-  where i = fresh (a,u,ts)
-
-fillLine :: Val -> Val -> System Val -> Val
-fillLine a u ts = VPath i $ fill i (a @@ i) u (Map.map (@@ i) ts)
-  where i = fresh (a,u,ts)
-
-fill :: Name -> Val -> Val -> System Val -> Val
-fill i a u ts =
-  comp j (a `conj` (i,j)) u (insertSystem (i ~> 0) u (ts `conj` (i,j)))
-  where j = fresh (Atom i,a,u,ts)
-
-fillNeg :: Name -> Val -> Val -> System Val -> Val
-fillNeg i a u ts = (fill i (a `sym` i) u (ts `sym` i)) `sym` i
-
-comps :: Name -> [(Ident,Ter)] -> Env -> [(System Val,Val)] -> [Val]
-comps i []         _ []         = []
-comps i ((x,a):as) e ((ts,u):tsus) =
-  let v   = fill i (eval e a) u ts
-      vi1 = comp i (eval e a) u ts
-      vs  = comps i as (upd (x,v) e) tsus
-  in vi1 : vs
-comps _ _ _ _ = error "comps: different lengths of types and values"
-
-comp :: Name -> Val -> Val -> System Val -> Val
-comp i a u ts | eps `Map.member` ts    = (ts ! eps) `face` (i ~> 1)
-comp i a u ts = case a of
-  VIdP p v0 v1 -> let j = fresh (Atom i,a,u,ts)
-                  in VPath j $ comp i (p @@ j) (u @@ j) $
-                       insertsSystem [(j ~> 0,v0),(j ~> 1,v1)] (Map.map (@@ j) ts)
-  VSigma a f -> VPair ui1 comp_u2
-    where (t1s, t2s) = (Map.map fstVal ts, Map.map sndVal ts)
-          (u1,  u2)  = (fstVal u, sndVal u)
-          fill_u1    = fill i a u1 t1s
-          ui1        = comp i a u1 t1s
-          comp_u2    = comp i (app f fill_u1) u2 t2s
-  VPi{} -> VComp (VPath i a) u (Map.map (VPath i) ts)
-  VU -> glue u (Map.map (eqToIso . VPath i) ts)
-  VGlue b hisos -> compGlue i b hisos u ts
-  Ter (Sum _ _ nass) env -> case u of
-    VCon n us | all isCon (elems ts) -> case lookupLabel n nass of
-      Just as -> let tsus = transposeSystemAndList (Map.map unCon ts) us
-                 in VCon n $ comps i as env tsus
-      Nothing -> error $ "comp: missing constructor in labelled sum " ++ n
-    _ -> VComp (VPath i a) u (Map.map (VPath i) ts)
-  Ter (HSum _ _ nass) env -> compHIT i a u ts
-  _ -> VComp (VPath i a) u (Map.map (VPath i) ts)
-
-compNeg :: Name -> Val -> Val -> System Val -> Val
-compNeg i a u ts = comp i (a `sym` i) u (ts `sym` i)
-
--- fills :: Name -> [(Ident,Ter)] -> Env -> [(System Val,Val)] -> [Val]
--- fills i []         _ []         = []
--- fills i ((x,a):as) e ((ts,u):tsus) =
---   let v  = fill i (eval e a) ts u
---       vs = fills i as (Upd e (x,v)) tsus
---   in v : vs
--- fills _ _ _ _ = error "fills: different lengths of types and values"
->>>>>>> 75e006b6
 
 -------------------------------------------------------------------------------
 -- | HITs
@@ -548,15 +483,9 @@
         v    = fill i b vi0 vs           -- in b
         vi1  = comp i b vi0 vs           -- is v `face` (i ~> 1) in b(i1)
 
-<<<<<<< HEAD
         equivsI1 = equivs `face` (i ~> 1)
         equivs'  = filterWithKey (\alpha _ -> i `notMember` alpha) equivs
         equivs'' = filterWithKey (\alpha _ -> alpha `notMember` equivs') equivsI1
-=======
-        hisosI1 = hisos `face` (i ~> 1)
-        hisos'  = filterWithKey (\alpha _ -> i `Map.notMember` alpha) hisos
-        hisos'' = filterWithKey (\alpha _ -> alpha `Map.notMember` hisos) hisosI1
->>>>>>> 75e006b6
 
         us'    = mapWithKey (\gamma isoG ->
                    fill i (equivDom isoG) (wi0 `face` gamma) (ws `face` gamma))
