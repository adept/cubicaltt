-- This file contains the definition of equivalences and various
-- results on these, including the "graduate lemma".
module equiv where

import prelude

fiber (A B : U) (f : A -> B) (y : B) : U =
  (x : A) * Path B y (f x)

isEquiv (A B : U) (f : A -> B) : U = (y : B) -> isContr (fiber A B f y)

equiv (A B : U) : U = (f : A -> B) * isEquiv A B f

propIsEquiv (A B : U) (f : A -> B)
<<<<<<< HEAD
  : prop (isEquiv A B f) = 
  \ (u0 u1:isEquiv A B f) ->
     <i> \ (y:B) -> propIsContr (fiber A B f y) (u0 y) (u1 y) @ i
=======
  : prop (isEquiv A B f) =
  \ (u0 u1:isEquiv A B f) -> <i> \ (y:B) -> propIsContr (fiber A B f y) (u0 y) (u1 y) @ i
>>>>>>> 35823387

equivLemma (A B : U)
  : (v w : equiv A B) -> Path (A -> B) v.1 w.1 -> Path (equiv A B) v w
  = lemSig (A -> B) (isEquiv A B) (propIsEquiv A B)

idIsEquiv (A : U) : isEquiv A A (idfun A) =
  \(a : A) -> ((a, refl A a)
              ,\(z : fiber A A (idfun A) a) -> contrSingl A a z.1 z.2)

equivPath (T A : U) (f : T -> A) (p : isEquiv T A f) : Path U T A =
  <i> Glue A [ (i=0) -> (T,f,p), (i=1) -> (A,idfun A, idIsEquiv A)]

-- for univalence
invEq (A B:U) (w:equiv A B) (y:B) : A = (w.2 y).1.1

retEq (A B:U) (w:equiv A B) (y:B) : Path B (w.1 (invEq A B w y)) y =
 <i>(w.2 y).1.2@-i

secEq (A B:U) (w:equiv A B) (x:A) : Path A (invEq A B w (w.1 x)) x =
 <i> ((w.2 (w.1 x)).2 (x,<j>w.1 x)@i).1
 --

transEquiv (A B:U) (p:Path U A B) : equiv A B = (f,p)
 where
  f (x:A) : B = comp p x []
  g (y:B) : A = comp (<i>p@-i) y []
  lem1 (x:A) : PathP p x (f x) = <i>comp (<j>p@(i/\j)) x [(i=0) -> <j>x]
  lem2 (y:B) : PathP p (g y) y = <i>comp (<j>p@(i\/-j)) y [(i=1) -> <j>y]
  lem3 (y:B) : Path B y (f (g y)) = <i>comp p (g y) [(i=0) -> lem2 y,(i=1) -> lem1 (g y)]
  lem4 (y:B) : PathP (<i>Path (p@i) (lem2 y@i) (lem1 (g y)@i)) (<j>g y) (lem3 y) =
    <j i>fill p (g y) [(i=0) -> lem2 y,(i=1) -> lem1 (g y)] @ j
  lem5 (y:B) (x:A) (q:Path B y (f x)) : Path A (g y) x =
    <i>comp (<j>p@-j) (q@i) [(i=0) -> <j>lem2 y@-j,(i=1) -> <j>lem1 x@-j]
  lem6 (y:B) (x:A) (q:Path B y (f x)) : PathP (<i>Path (p@i) (lem2 y@i) (lem1 x@i)) (lem5 y x q) q =
    <j i>fill (<j>p@-j) (q@i) [(i=0) -> <k>lem2 y@-k,(i=1) -> <k>lem1 x@-k] @ -j
  lem7 (y:B) (x:A) (q:Path B y (f x)) : PathP (<i>Path B y (f (lem5 y x q@i))) (lem3 y) q =
    <j i>comp p (lem5 y x q@i/\j) [(i=0) -> lem2 y, (i=1) -> lem1 (lem5 y x q@j),(j=0) -> <k>lem4 y@k@i,(j=1) -> <k>lem6 y x q@k@i]
  lem8 (y:B) : fiber A B f y = (g y,lem3 y)
  lem9 (y:B) (z:fiber A B f y) : Path (fiber A B f y) (lem8 y) z =
    <i>(lem5 y z.1 z.2@i,lem7 y z.1 z.2@i)
  p (y:B) : isContr (fiber A B f y) = (lem8 y,lem9 y)

lemSinglContr (A:U) (a:A) : isContr ((x:A) * Path A a x) =
 ((a,refl A a),\ (z:(x:A) * Path A a x) -> contrSingl A a z.1 z.2)

idEquiv (A:U) : equiv A A = (\ (x:A) -> x, lemSinglContr A)

transEquiv (A X:U) (p:Path U A X) : equiv A X =
 substTrans U (equiv A) A X p (idEquiv A)

transDelta (A:U) : equiv A A = transEquiv A A (<i>A)

transEquivToPath (A B : U) (w : equiv A B) : Path U A B =
  <i> Glue B [ (i = 1) -> (B,eB)
             , (i = 0) -> (A,w) ]
 where eB : equiv B B = transDelta B

eqToEq (A B : U) (p : Path U A B)
  : Path (Path U A B) (transEquivToPath A B (transEquiv A B p)) p
  = <j i> let e : equiv A B = transEquiv A B p
              f : equiv B B = transDelta B
              Ai : U = p@i
              g : equiv Ai B = transEquiv Ai B (<k> p @ (i \/ k))
          in Glue B
           [ (i = 0) -> (A,e)
           , (i = 1) -> (B,f)
           , (j = 1) -> (p@i,g)]

transPathFun (A B : U) (w : equiv A B)
  : Path (A -> B) w.1 (transEquiv A B (transEquivToPath A B w)).1 =
 <i> \ (a:A) ->
   let b : B = w.1 a
       u : A = comp (<j>A) a []
       q : Path B (w.1 u) b = <i>w.1 (comp (<j>A) a [(i=1) -> <j>a])
   in comp (<j> B)
        (comp (<j> B) (comp (<j> B) (comp (<j> B) (w.1 u) [(i=0)->q]) [(i=0)-><k>b]) [(i=0)-><k>b]) [(i=0)-><k>b]

idToPath (A B : U) (w : equiv A B)
  : Path (equiv A B) (transEquiv A B (transEquivToPath A B w)) w
  = equivLemma A B (transEquiv A B (transEquivToPath A B w)) w
      (<i>transPathFun A B w@-i)


-- The grad lemma

lemIso (A B : U) (f : A -> B) (g : B -> A)
       (s : (y : B) -> Path B (f (g y)) y)
       (t : (x : A) -> Path A (g (f x)) x)
       (y : B) (x0 x1 : A) (p0 : Path B y (f x0)) (p1 : Path B y (f x1)) :
       Path (fiber A B f y) (x0,p0) (x1,p1) = <i> (p @ i,sq1 @ i)
  where
    rem0 : Path A (g y) x0 =
      <i> comp (<k> A) (g (p0 @ i)) [ (i = 1) -> t x0, (i = 0) -> <k> g y ]

    rem1 : Path A (g y) x1 =
      <i> comp (<k> A) (g (p1 @ i)) [ (i = 1) -> t x1, (i = 0) -> <k> g y ]

    p : Path A x0 x1 =
     <i> comp (<k> A) (g y) [ (i = 0) -> rem0
                            , (i = 1) -> rem1 ]

    fill0 : Square A (g y) (g (f x0)) (g y) x0
                     (<i> g (p0 @ i)) rem0 (<i> g y) (t x0)  =
      <i j> comp (<k> A) (g (p0 @ i)) [ (i = 1) -> <k> t x0 @ j /\ k
                                      , (i = 0) -> <k> g y
                                      , (j = 0) -> <k> g (p0 @ i) ]

    fill1 : Square A (g y) (g (f x1)) (g y) x1
                     (<i> g (p1 @ i)) rem1 (<i> g y) (t x1) =
      <i j> comp (<k> A) (g (p1 @ i)) [ (i = 1) -> <k> t x1 @ j /\ k
                                      , (i = 0) -> <k> g y
                                      , (j = 0) -> <k> g (p1 @ i) ]

    fill2 : Square A (g y) (g y) x0 x1
                     (<k> g y) p rem0 rem1 =
      <i j> comp (<k> A) (g y) [ (i = 0) -> <k> rem0 @ j /\ k
                               , (i = 1) -> <k> rem1 @ j /\ k
                               , (j = 0) -> <k> g y ]

    sq : Square A (g y) (g y) (g (f x0)) (g (f x1))
                  (<i> g y) (<i> g (f (p @ i)))
                  (<j> g (p0 @ j)) (<j> g (p1 @ j)) =
      <i j> comp (<k> A) (fill2 @ i @ j) [ (i = 0) -> <k> fill0 @ j @ -k
                                         , (i = 1) -> <k> fill1 @ j @ -k
                                         , (j = 0) -> <k> g y
                                         , (j = 1) -> <k> t (p @ i) @ -k ]

    sq1 : Square B y y (f x0) (f x1)
                   (<k>y) (<i> f (p @ i)) p0 p1 =
      <i j> comp (<k> B) (f (sq @ i @j)) [ (i = 0) -> s (p0 @ j)
                                         , (i = 1) -> s (p1 @ j)
                                         , (j = 1) -> s (f (p @ i))
                                         , (j = 0) -> s y ]

gradLemma (A B : U) (f : A -> B) (g : B -> A)
       (s : (y : B) -> Path B (f (g y)) y)
       (t : (x : A) -> Path A (g (f x)) x) : isEquiv A B f =
  \(y:B) -> ((g y,<i>s y@-i),\ (z:fiber A B f y) ->
    lemIso A B f g s t y (g y) z.1 (<i>s y@-i) z.2)

isoPath (A B : U) (f : A -> B) (g : B -> A)
      (s : (y : B) -> Path B (f (g y)) y)
      (t : (x : A) -> Path A (g (f x)) x) : Path U A B =
       <i> Glue B [ (i = 0) -> (A,f,gradLemma A B f g s t)
                  , (i = 1) -> (B,idfun B,idIsEquiv B) ]

idIsEquivGrad (A : U) : isEquiv A A (idfun A) =
  gradLemma A A (idfun A) (idfun A) (\(a : A) -> <i> a) (\(a : A) -> <i> a)<|MERGE_RESOLUTION|>--- conflicted
+++ resolved
@@ -12,14 +12,9 @@
 equiv (A B : U) : U = (f : A -> B) * isEquiv A B f
 
 propIsEquiv (A B : U) (f : A -> B)
-<<<<<<< HEAD
-  : prop (isEquiv A B f) = 
+  : prop (isEquiv A B f) =
   \ (u0 u1:isEquiv A B f) ->
      <i> \ (y:B) -> propIsContr (fiber A B f y) (u0 y) (u1 y) @ i
-=======
-  : prop (isEquiv A B f) =
-  \ (u0 u1:isEquiv A B f) -> <i> \ (y:B) -> propIsContr (fiber A B f y) (u0 y) (u1 y) @ i
->>>>>>> 35823387
 
 equivLemma (A B : U)
   : (v w : equiv A B) -> Path (A -> B) v.1 w.1 -> Path (equiv A B) v w
