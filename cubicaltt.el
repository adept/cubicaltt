;; define several class of keywords
(setq ctt-keywords '("hdata" "data" "import" "mutual" "let" "in" "split"
<<<<<<< HEAD
                     "with" "module" "where" "U") )
=======
                     "module" "where" "U" "opaque" "visible") )
>>>>>>> ff72653f
(setq ctt-special '("undefined" "primitive"))

;; create regex strings
(setq ctt-keywords-regexp (regexp-opt ctt-keywords 'words))
(setq ctt-operators-regexp
      (regexp-opt '(":" "->" "=" "|" "\\" "*" "_" "<" ">" "\\/" "/\\" "-" "@") t))
(setq ctt-special-regexp (regexp-opt ctt-special 'words))
(setq ctt-def-regexp "^[[:word:]']+")

;; clear memory
(setq ctt-keywords nil)
(setq ctt-special nil)

;; create the list for font-lock.
;; each class of keyword is given a particular face
(setq ctt-font-lock-keywords
  `(
    (,ctt-keywords-regexp . font-lock-type-face)
    (,ctt-operators-regexp . font-lock-variable-name-face)
    (,ctt-special-regexp . font-lock-warning-face)
    (,ctt-def-regexp . font-lock-function-name-face)
))

;; command to comment/uncomment text
(defun ctt-comment-dwim (arg)
  "Comment or uncomment current line or region in a smart way. For detail, see `comment-dwim'."
  (interactive "*P")
  (require 'newcomment)
  (let ((comment-start "--") (comment-end ""))
    (comment-dwim arg)))


;; syntax table for comments, same as for haskell-mode
(defvar ctt-syntax-table
  (let ((st (make-syntax-table)))
       (modify-syntax-entry ?\{  "(}1nb" st)
       (modify-syntax-entry ?\}  "){4nb" st)
       (modify-syntax-entry ?-  "_ 123" st)
       (modify-syntax-entry ?\n ">" st)
   st))

;; define the mode
(define-derived-mode ctt-mode fundamental-mode
  "ctt mode"
  "Major mode for editing cubical type theory files."

  :syntax-table ctt-syntax-table

  ;; code for syntax highlighting
  (setq font-lock-defaults '(ctt-font-lock-keywords))
  (setq mode-name "ctt")

  ;; modify the keymap
  (define-key ctt-mode-map [remap comment-dwim] 'ctt-comment-dwim)

  ;; clear memory
  (setq ctt-keywords-regexp nil)
  (setq ctt-operators-regexp nil)
  (setq ctt-special-regexp nil)
)

(provide 'ctt-mode)<|MERGE_RESOLUTION|>--- conflicted
+++ resolved
@@ -1,10 +1,6 @@
 ;; define several class of keywords
 (setq ctt-keywords '("hdata" "data" "import" "mutual" "let" "in" "split"
-<<<<<<< HEAD
-                     "with" "module" "where" "U") )
-=======
-                     "module" "where" "U" "opaque" "visible") )
->>>>>>> ff72653f
+                     "with" "module" "where" "U" "opaque" "visible") )
 (setq ctt-special '("undefined" "primitive"))
 
 ;; create regex strings
