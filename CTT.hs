--- conflicted
+++ resolved
@@ -148,12 +148,7 @@
          | VGlueElem Val (System Val)
          | VUnGlueElem Val (System Val)
 
-           -- Composition in the universe (for now)
-         | VCompU Val (System Val)
-
-
-
-           -- Composition in the universe (for now)
+           -- Composition in the universe
          | VCompU Val (System Val)
 
            -- Composition for HITs; the type is constant
@@ -167,13 +162,7 @@
          | VApp Val Val
          | VAppFormula Val Formula
          | VLam Ident Val Val
-<<<<<<< HEAD
          | VUnGlueElemU Val Val (System Val)
-=======
-
-         | VUnGlueElemU Val Val (System Val)
-
->>>>>>> b72fc423
   deriving Eq
 
 isNeutral :: Val -> Bool
@@ -188,10 +177,7 @@
   VApp{}         -> True
   VAppFormula{}  -> True
   VUnGlueElemU{} -> True
-<<<<<<< HEAD
   VUnGlueElem{}  -> True
-=======
->>>>>>> b72fc423
   _              -> False
 
 isNeutralSystem :: System Val -> Bool
@@ -410,10 +396,7 @@
     text "comp" <+> showVals [v0,v1] <+> text (showSystem vs)
   VGlue a ts        -> text "glue" <+> showVal1 a <+> text (showSystem ts)
   VGlueElem a ts    -> text "glueElem" <+> showVal1 a <+> text (showSystem ts)
-<<<<<<< HEAD
   VUnGlueElem a ts  -> text "unglueElem" <+> showVal1 a <+> text (showSystem ts)
-=======
->>>>>>> b72fc423
   VUnGlueElemU v b es -> text "unGlueElemU" <+> showVals [v,b]
                          <+> text (showSystem es)
   VCompU a ts       -> text "compU" <+> showVal1 a <+> text (showSystem ts)
