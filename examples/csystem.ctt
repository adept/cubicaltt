module csystem where
import prelude
import sigma
import equiv
import nat
import category

mkFt (ob : nat -> U) (ft0 : (n : nat) -> ob (suc n) -> ob n) : (n : nat) -> ob n -> Sigma nat ob = split
  zero  -> \(x : ob zero) -> (zero, x)
  suc n -> \(x : ob (suc n)) -> (n, ft0 n x)

--
-- C0-Systems
-- Objects of C0-systems are given by a length indexed family "ob : nat -> U", to avoid equalities on object lengths
-- The ??? morphisms (p : (x y : A) -> Id A (ft x) y -> hom x y) depend on a path in "Id A (ft x) y" because we can't
-- enforce a definitional equality in "Id A (ft f*(X)) Y" in this square :
--
--      q(f, X)
-- f*(X) ----> X
-- |           |
-- |           | p_X
-- |           |
-- Y -------> ft(X)
--      f
--
isC0System (ob : nat -> U) (hom : Sigma nat ob -> Sigma nat ob -> U) (isC : isPrecategory (Sigma nat ob, hom)) : U
  = let A : U = Sigma nat ob
        CD : categoryData = (A,hom)
        C : precategory = (CD, isC)
    in (ASet : (n : nat) -> set (ob n))
     * (ft0 : (n : nat) -> ob (suc n) -> ob n)
     * (let ft (x : A) : A = mkFt ob ft0 x.1 x.2
        in
       (p : (x y : A) -> Path A (ft x) y -> hom x y)
     * (sq : (n : nat) -> (X : ob (suc n)) -> (Y : A) ->
             (f : hom Y (n, ft0 n X)) ->
             (f_star : ob (suc Y.1)) * (ftf : Path A (Y.1, ft0 Y.1 f_star) Y)
           * (q : hom (suc Y.1, f_star) (suc n, X))
           * Path (hom (suc Y.1, f_star) (n, ft0 n X))
                (cC C (suc Y.1, f_star) Y (n, ft0 n X) (p (suc Y.1, f_star) Y ftf) f)
                (cC C (suc Y.1, f_star) (suc n, X) (n, ft0 n X) q (p (suc n, X) (n, ft0 n X) (<_> (n, ft0 n X))))
       )
     * (sqPath : (n : nat) -> (X : ob (suc n)) ->
               (p0 : Path A (suc n, (sq n X (n, ft0 n X) (cPath C (n, ft0 n X))).1) (suc n, X))
             * (PathP (<i>cH C (p0@i) (suc n, X)) (sq n X (n, ft0 n X) (cPath C (n, ft0 n X))).2.2.1 (cPath C (suc n, X)))
       )
     * ((n : nat) -> (X : ob (suc n)) ->
        (Y : A) -> (f : hom Y (n, ft0 n X)) ->
        (Z : A) -> (g : hom Z Y) ->
        (let f_star : ob (suc Y.1) = (sq n X Y f).1
             g' : hom Z (Y.1, ft0 Y.1 f_star) = transport (<i>cH C Z ((sq n X Y f).2.1@-i)) g
         in (p0 : Path A (suc Z.1, (sq Y.1 f_star Z g').1)
                       (suc Z.1, (sq n X Z (cC C Z Y (n, ft0 n X) g f)).1))
          * PathP (<i> cH C (p0@i) (suc n, X))
                (cC C (suc Z.1, (sq Y.1 f_star Z g').1) (suc Y.1, f_star) (suc n, X)
                  (sq Y.1 f_star Z g').2.2.1 (sq n X Y f).2.2.1)
                (sq n X Z (cC C Z Y (n, ft0 n X) g f)).2.2.1)))

C0System : U = (ob : nat -> U) * (hom : Sigma nat ob -> Sigma nat ob -> U) * (isC : isPrecategory (Sigma nat ob, hom))
             * isC0System ob hom isC

c0C (C : C0System) : precategory = ((Sigma nat C.1, C.2.1), C.2.2.1)

c0ASet (C : C0System) : set (cA (c0C C)) = setSig nat C.1 natSet C.2.2.2.1
c0Ft (C : C0System) (x : cA (c0C C)) : cA (c0C C) = mkFt C.1 C.2.2.2.2.1 x.1 x.2

c0P (C : C0System) : (x y : cA (c0C C)) -> Path (cA (c0C C)) (c0Ft C x) y -> C.2.1 x y = C.2.2.2.2.2.1

c0CanSq (C : C0System) : U
  = (n : nat) * (X : C.1 (suc n)) * (Y : cA (c0C C)) * (C.2.1 Y (n, C.2.2.2.2.1 n X))

c0Star (C : C0System) (T : c0CanSq C) : cA (c0C C)
  = (suc T.2.2.1.1, (C.2.2.2.2.2.2.1 T.1 T.2.1 T.2.2.1 T.2.2.2).1)
c0FtStar (C : C0System) (T : c0CanSq C)
  : Path (cA (c0C C)) (c0Ft C (c0Star C T)) T.2.2.1
  = (C.2.2.2.2.2.2.1 T.1 T.2.1 T.2.2.1 T.2.2.2).2.1

c0Q (C : C0System) (T : c0CanSq C) : C.2.1 (c0Star C T) (suc T.1, T.2.1)
  = (C.2.2.2.2.2.2.1 T.1 T.2.1 T.2.2.1 T.2.2.2).2.2.1

c0Square (C : C0System) (T : c0CanSq C)
  : (let X : cA (c0C C) = (suc T.1, T.2.1) in
     Path (C.2.1 (c0Star C T) (c0Ft C X))
        (cC (c0C C) (c0Star C T) T.2.2.1 (c0Ft C X) (c0P C (c0Star C T) T.2.2.1 (c0FtStar C T)) T.2.2.2)
        (cC (c0C C) (c0Star C T) X (c0Ft C X) (c0Q C T) (c0P C X (c0Ft C X) (<_> (c0Ft C X)))))
  = (C.2.2.2.2.2.2.1 T.1 T.2.1 T.2.2.1 T.2.2.2).2.2.2

c0FtH (C : C0System) (Y X : cA (c0C C)) (f : cH (c0C C) Y X) : cH (c0C C) Y (c0Ft C X)
  = cC (c0C C) Y X (c0Ft C X) f (c0P C X (c0Ft C X) (<_> c0Ft C X))

--
-- A C0-system is a C-system if all of its canonical squares ("c0CanSq C") are pullback squares
--

isCSystemCospan (C : C0System) (T : c0CanSq C) : cospan (c0C C)
  = let X : cA (c0C C) = (suc T.1, T.2.1) in
    (c0Ft C X,
     (T.2.2.1, T.2.2.2),
     (X, c0P C X (c0Ft C X) (<_>c0Ft C X)))

isCSystemCospanCone (C : C0System) (T : c0CanSq C) : cospanCone (c0C C) (isCSystemCospan C T)
  = (c0Star C T,
     c0P C (c0Star C T) T.2.2.1 (c0FtStar C T),
     c0Q C T,
     c0Square C T)

isCSystemType (C : C0System) (T : c0CanSq C) : U
  = isPullback (c0C C)
      (isCSystemCospan C T)
      (isCSystemCospanCone C T)
isCSystem (C : C0System) : U
  = (T : c0CanSq C) -> isCSystemType C T

isCSystemProp (C : C0System) : prop (isCSystem C)
  = propPi (c0CanSq C) (\(T : c0CanSq C) -> isCSystemType C T)
    (\(T : c0CanSq C) -> isPullbackProp (c0C C) (isCSystemCospan C T) (isCSystemCospanCone C T))

CSystem : U = (ob : nat -> U) * (hom : Sigma nat ob -> Sigma nat ob -> U) * (isC : isPrecategory (Sigma nat ob, hom))
            * (c0 : isC0System ob hom isC) * isCSystem (ob, hom, isC, c0)

--
-- Definition of a universe category
--

uc : U
   = (C : precategory)
   * (_ : isCategory C)
   * (pt : hasFinal C)
   * (V : cA C) * (VT : cA C) * (p : cH C VT V)
   * ((f : homTo C V) -> hasPullback C (V, f, VT, p))

-- An equivalence of universe categories is an equivalence of categories compatible with the "p" morphism
ucEquiv (A B : uc) : U
  = (e : catEquiv A.1 B.1)
  * (V : Path (cA B.1) (e.1.1 A.2.2.2.1) B.2.2.2.1)
  * (VT : Path (cA B.1) (e.1.1 A.2.2.2.2.1) B.2.2.2.2.1)
  * (PathP (<i>cH B.1 (VT@i) (V@i)) (e.1.2.1 A.2.2.2.2.1 A.2.2.2.1 A.2.2.2.2.2.1) B.2.2.2.2.2.1)

<<<<<<< HEAD
ucEquivPath (A B : uc) (e : ucEquiv A B) : Path uc A B
  = let p : Path ((C:category)*catEquiv A.1 C.1) ((A.1, A.2.1), catPathEquiv A.1) ((B.1, B.2.1), e.1)
          = isContrProp ((C:category)*catEquiv A.1 C.1) (catEquivEqPath' (A.1, A.2.1)) ((A.1, A.2.1), catPathEquiv A.1) ((B.1, B.2.1), e.1)
        pV : PathP (<i> cA (p@i).1.1) A.2.2.2.1 B.2.2.2.1
=======
ucEquivId (A B : uc) (e : ucEquiv A B) : Id uc A B
  = let p : Id ((C:category)*catEquiv A.1 C.1) ((A.1, A.2.1), catIdEquiv A.1) ((B.1, B.2.1), e.1)
          = isContrProp ((C:category)*catEquiv A.1 C.1) (catEquivEqId' (A.1, A.2.1)) ((A.1, A.2.1), catIdEquiv A.1) ((B.1, B.2.1), e.1)
        opaque p
        pFinal : IdP (<i> hasFinal (p@i).1.1) A.2.2.1  B.2.2.1
               = lemIdPProp (hasFinal A.1)
                            (hasFinal B.1)
                            (hasFinalProp A.1 A.2.1)
                            (<i>hasFinal (p@i).1.1)
                            A.2.2.1 B.2.2.1
        opaque pFinal
        pV : IdP (<i> cA (p@i).1.1) A.2.2.2.1 B.2.2.2.1
>>>>>>> 35823387
           = <i> comp (<_> cA (p@i).1.1) ((p@i).2.1.1 A.2.2.2.1)
                  [(i=0)-><_>A.2.2.2.1 ,(i=1)-><k>e.2.1@k]
        pVT : PathP (<i> cA (p@i).1.1) A.2.2.2.2.1 B.2.2.2.2.1
            = <i> comp (<_> cA (p@i).1.1) ((p@i).2.1.1 A.2.2.2.2.1)
                   [(i=0)-><_>A.2.2.2.2.1 ,(i=1)-><k>e.2.2.1@k]
        pP : PathP (<i> cH (p@i).1.1 (pVT@i) (pV@i)) A.2.2.2.2.2.1 B.2.2.2.2.2.1
           = <i> comp (<k> cH (p@i).1.1
                       (fill (<_> cA (p@i).1.1) ((p@i).2.1.1 A.2.2.2.2.1) [(i=0)-><_>A.2.2.2.2.1 ,(i=1)-><k>e.2.2.1@k]@k)
                       (fill (<_> cA (p@i).1.1) ((p@i).2.1.1 A.2.2.2.1) [(i=0)-><_>A.2.2.2.1 ,(i=1)-><k>e.2.1@k]@k))
                  ((p@i).2.1.2.1 A.2.2.2.2.1 A.2.2.2.1 A.2.2.2.2.2.1)
                  [(i=0)-><_>A.2.2.2.2.2.1, (i=1)-><k>e.2.2.2@k]
        opaque pV
        opaque pVT
        opaque pP
        pPb : IdP (<i> (f : homTo (p@i).1.1 (pV@i)) -> hasPullback (p@i).1.1 (pV@i, f, pVT@i, pP@i)) A.2.2.2.2.2.2 B.2.2.2.2.2.2
            = lemIdPProp ((f : homTo A.1 (pV@0)) -> hasPullback A.1 (pV@0, f, pVT@0, pP@0))
                         ((f : homTo B.1 (pV@1)) -> hasPullback B.1 (pV@1, f, pVT@1, pP@1))
                         (propPi (homTo A.1 (pV@0)) (\(f : homTo A.1 (pV@0)) -> hasPullback A.1 (pV@0, f, pVT@0, pP@0))
                          (\(f : homTo A.1 (pV@0)) -> hasPullbackProp A.1 A.2.1 (pV@0, f, pVT@0, pP@0)))
                         (<i>(f : homTo (p@i).1.1 (pV@i)) -> hasPullback (p@i).1.1 (pV@i, f, pVT@i, pP@i))
                         A.2.2.2.2.2.2 B.2.2.2.2.2.2
        opaque pPb
        t:nat=zero
    in <i> ((p@i).1.1
           ,(p@i).1.2
<<<<<<< HEAD
           ,lemPathPProp (hasFinal A.1)
                       (hasFinal B.1)
                       (hasFinalProp A.1 A.2.1)
                       (<i>hasFinal (p@i).1.1)
                       A.2.2.1 B.2.2.1 @ i
           ,pV@i, pVT@i, pP@i
           ,lemPathPProp ((f : homTo A.1 (pV@0)) -> hasPullback A.1 (pV@0, f, pVT@0, pP@0))
                       ((f : homTo B.1 (pV@1)) -> hasPullback B.1 (pV@1, f, pVT@1, pP@1))
                       (propPi (homTo A.1 (pV@0)) (\(f : homTo A.1 (pV@0)) -> hasPullback A.1 (pV@0, f, pVT@0, pP@0))
                        (\(f : homTo A.1 (pV@0)) -> hasPullbackProp A.1 A.2.1 (pV@0, f, pVT@0, pP@0)))
                       (<i>(f : homTo (p@i).1.1 (pV@i)) -> hasPullback (p@i).1.1 (pV@i, f, pVT@i, pP@i))
                       A.2.2.2.2.2.2 B.2.2.2.2.2.2 @ i)

ucToC0 (C : uc) : C0System = hole
=======
           ,pFinal@i
           ,pV@i, pVT@i, pP@i
           ,pPb@i)


--
-- Definition of a C0-system from a universe category
--
ucToC0 (C : uc) : CSystem = hole
>>>>>>> 35823387
  where
    V : cA C.1 = C.2.2.2.1
    VT : cA C.1 = C.2.2.2.2.1
    p : cH C.1 VT V = C.2.2.2.2.2.1
    mutual
      ob : (n : nat) -> U = split
        zero -> Unit
        suc n -> (A : ob n) * cH C.1 (int n A) V
      int : (n : nat) -> ob n -> cA C.1 = split
        zero -> \(_:Unit) -> C.2.2.1.1
        suc n -> \(X : ob (suc n)) -> (pb n X).1.1
      F (n : nat) (X : ob (suc n)) : homTo C.1 V = (int n X.1, X.2)
      cs (n : nat) (X : ob (suc n)) : cospan C.1 = (V, F n X, VT, p)
      pb (n : nat) (X : ob (suc n)) : hasPullback C.1 (cs n X)
        = C.2.2.2.2.2.2 (int n X.1, X.2)
    obSet : (n : nat) -> set (ob n) = split
      zero -> setUnit
      suc n -> setSig (ob n) (\(A : ob n) -> cH C.1 (int n A) V) (obSet n) (\(A : ob n) -> cHSet C.1 (int n A) V)
    obD : U = Sigma nat ob
    intD (x : obD) : cA C.1 = int x.1 x.2
    homD (a b : obD) : U = C.1.1.2 (intD a) (intD b)
    homDSet (a b : obD) : set (homD a b) = cHSet C.1 (intD a) (intD b)
    DPath (a : obD) : homD a a = cPath C.1 (intD a)
    DC (a b c : obD) (f : homD a b) (g : homD b c) : homD a c = cC C.1 (intD a) (intD b) (intD c) f g
    DPathL (a b : obD) (g : homD a b) : Path (homD a b) (DC a a b (DPath a) g) g = C.1.2.2.2.2.1 (intD a) (intD b) g
    DPathR (a b : obD) (g : homD a b) : Path (homD a b) (DC a b b g (DPath b)) g = C.1.2.2.2.2.2.1 (intD a) (intD b) g
    DPathC (a b c d : obD) (f : homD a b) (g : homD b c) (h : homD c d)
         : Path (homD a d) (DC a c d (DC a b c f g) h) (DC a b d f (DC b c d g h))
         = C.1.2.2.2.2.2.2 (intD a) (intD b) (intD c) (intD d) f g h
    DD : categoryData = (obD, homD)
    D : isPrecategory DD
      = (DPath, DC, homDSet, DPathL, DPathR, DPathC)
    DC : precategory = (DD, D)
    -- ^ Definition of the precategory

    ft0 (n : nat) (x : ob (suc n)) : ob n = x.1
    ft (x : obD) : obD = mkFt ob ft0 x.1 x.2
    p0 : (n : nat) -> (x : ob n) -> homD (n, x) (ft (n, x)) = split
      zero  -> \(A:Unit) -> DPath (zero, A)
      suc n -> \(X:ob (suc n)) -> (pb n X).1.2.1
    pD (x y : obD) (p : Path obD (ft x) y) : homD x y = transport (<i>homD x (p@i)) (p0 x.1 x.2)

    fstar (n : nat) (X : ob (suc n)) (Y : obD) (f : homD Y (n, X.1)) : obD
      = (suc Y.1, Y.2, cC C.1 (intD Y) (int n X.1) V f X.2)

    -- The C-system constructed from the universe category has the definitional equality ft(f*(X)) = Y,
    -- but this cannot be required to hold definitionally in the definition of C-systems, so what we need
    -- to prove contains transports by reflexivity.
    -- To simplify the proofs, the proofs are done without this transport first, and transported to the
    -- right types afterwards.
    q_ (n : nat) (X : ob (suc n)) (Y : obD) (f : homD Y (n, X.1))
      : (q : homD (fstar n X Y f) (suc n, X))
      * (qSq : Path (homD (fstar n X Y f) (n, X.1))
                  (cC DC (fstar n X Y f) Y (n, X.1) (p0 (suc Y.1) (fstar n X Y f).2) f)
                  (cC DC (fstar n X Y f) (suc n, X) (n, X.1) q (p0 (suc n) X)))
      * (_ : Path (cH C.1 (intD (fstar n X Y f)) VT)
                (cC C.1 (intD (fstar n X Y f)) (int (suc n) X) VT q (pb n X).1.2.2.1)
                (pb Y.1 (Y.2, cC C.1 (intD Y) (int n X.1) V f X.2)).1.2.2.1)
      * isPullback DC ((n, X.1), (Y, f), ((suc n, X), p0 (suc n) X)) (fstar n X Y f, p0 (suc Y.1) (fstar n X Y f).2, q, qSq)
      = let f_star : obD = fstar n X Y f
            if_star : cA C.1 = intD f_star
            gF : cH C.1 (intD Y) V = cC C.1 (intD Y) (int n X.1) V f X.2
            qq : cH C.1 if_star VT = (pb Y.1 (Y.2, gF)).1.2.2.1
            pg : cH C.1 if_star (int n X.1) = cC C.1 if_star (intD Y) (int n X.1) (p0 (suc Y.1) f_star.2) f
            hole0 : Path (cH C.1 if_star V)
                       (cC C.1 if_star (int n X.1) V pg X.2)
                       (cC C.1 if_star VT V qq p)
                  = compPath (cH C.1 if_star V)
                           (cC C.1 if_star (int n X.1) V pg X.2)
                           (cC C.1 if_star (intD Y) V (pb Y.1 (Y.2, gF)).1.2.1 gF)
                           (cC C.1 if_star VT V qq p)
                           (cPathC C.1 if_star (intD Y) (int n X.1) V (pb Y.1 (Y.2, gF)).1.2.1 f X.2)
                           (pb Y.1 (Y.2, gF)).1.2.2.2
            pp : cospanCone C.1 (cs n X)
               = (if_star, pg, qq, hole0)
            q : homD (fstar n X Y f) (suc n, X) = ((pb n X).2 pp).1.1
            hole1 : Path (cH C.1 if_star V)
                       (cC C.1 if_star (intD Y) V (pb Y.1 (Y.2, gF)).1.2.1 gF)
                       (cC C.1 if_star VT V (cC C.1 if_star (int (suc n) X) VT q (pb n X).1.2.2.1) p)
                  = transport
                      (<i> Path (cH C.1 if_star V)
                       (cC C.1 if_star (intD Y) V (pb Y.1 (Y.2, gF)).1.2.1 gF)
                       (cC C.1 if_star VT V (((pb n X).2 pp).1.2.2 @ -i) p))
                       (pb Y.1 (Y.2, gF)).1.2.2.2
            pbD : isPullback C.1 (int n X.1, (intD Y, f), (int (suc n) X, p0 (suc n) X))
                                 (if_star, p0 (suc Y.1) (fstar n X Y f).2, q, <i>((pb n X).2 pp).1.2.1@-i)
               = pullbackPasting C.1
                   if_star (int (suc n) X) VT
                   (intD Y) (int n X.1) V
                   q (pb n X).1.2.2.1
                   f X.2
                   (p0 (suc Y.1) f_star.2) (p0 (suc n) X) p
                   (<i>((pb n X).2 pp).1.2.1@-i)
                   (pb n X).1.2.2.2
                   hole1
                   (pb n X).2
                   (transport
                     (<i> isPullback C.1 (cs Y.1 f_star.2)
                       ((pb Y.1 f_star.2).1.1
                       ,(pb Y.1 f_star.2).1.2.1
                       ,((pb n X).2 pp).1.2.2@-i
                       ,lemPathPProp
                         (Path (cH C.1 if_star V) (cC C.1 if_star (intD Y) V (pb Y.1 (Y.2, gF)).1.2.1 gF)
                           (cC C.1 if_star VT V (((pb n X).2 pp).1.2.2@1) p))
                         (Path (cH C.1 if_star V) (cC C.1 if_star (intD Y) V (pb Y.1 (Y.2, gF)).1.2.1 gF)
                           (cC C.1 if_star VT V (((pb n X).2 pp).1.2.2@0) p))
                         (cHSet C.1 if_star V (cC C.1 if_star (intD Y) V (pb Y.1 (Y.2, gF)).1.2.1 gF)
                           (cC C.1 if_star VT V (((pb n X).2 pp).1.2.2@1) p))
                         (<i>Path (cH C.1 if_star V) (cC C.1 if_star (intD Y) V (pb Y.1 (Y.2, gF)).1.2.1 gF)
                           (cC C.1 if_star VT V (((pb n X).2 pp).1.2.2@-i) p))
                           (pb Y.1 f_star.2).1.2.2.2 hole1 @ i
                       ))
                     (pb Y.1 f_star.2).2)
        in (q,
            <i>((pb n X).2 pp).1.2.1@-i,
            ((pb n X).2 pp).1.2.2,
            \(A : cospanCone DC ((n, X.1), (Y, f), ((suc n, X), p0 (suc n) X))) ->
              pbD (intD A.1, A.2.1, A.2.2.1, A.2.2.2)
           )

    sqD0 (n : nat) (X : ob (suc n)) (Y : obD) (f : homD Y (n, X.1))
      : (f_star : ob (suc Y.1)) * (ftf : Id obD (Y.1, ft0 Y.1 f_star) Y)
      * (q : homD (suc Y.1, f_star) (suc n, X))
      * (qSq : Id (homD (suc Y.1, f_star) (n, X.1))
                  (cC DC (suc Y.1, f_star) Y (n, X.1) (pD (suc Y.1, f_star) Y ftf) f)
                  (cC DC (suc Y.1, f_star) (suc n, X) (n, X.1) q (pD (suc n, X) (n, X.1) (<_> (n, X.1)))))
      * isPullback DC ((n, X.1), (Y, f), ((suc n, X), pD (suc n, X) (n, X.1) (<_> (n, X.1))))
                      ((suc Y.1, f_star), pD (suc Y.1, f_star) Y ftf, q, qSq)
      = ((fstar n X Y f).2, <_> Y, (q_ n X Y f).1,
          transport
            (<i> (qSq : Id (homD (fstar n X Y f) (n, X.1))
                           (cC DC (fstar n X Y f) Y (n, X.1) (transRefl (cH DC (fstar n X Y f) Y) (p0 (suc Y.1) (fstar n X Y f).2) @ -i) f)
                           (cC DC (fstar n X Y f) (suc n, X) (n, X.1) (q_ n X Y f).1 (transRefl (cH DC (suc n, X) (n, X.1)) (p0 (suc n) X) @ -i))
                 )
               * isPullback DC ((n, X.1), (Y, f), ((suc n, X), (transRefl (cH DC (suc n, X) (n, X.1)) (p0 (suc n) X) @ -i)))
                               (fstar n X Y f, (transRefl (cH DC (fstar n X Y f) Y) (p0 (suc Y.1) (fstar n X Y f).2) @ -i), (q_ n X Y f).1, qSq)
                    )
            ((q_ n X Y f).2.1, (q_ n X Y f).2.2.2))

    -- Projections of the previous proof to the actual datum of the C system
    sqD (n : nat) (X : ob (suc n)) (Y : obD) (f : homD Y (n, X.1))
      : (f_star : ob (suc Y.1)) * (ftf : Path obD (Y.1, ft0 Y.1 f_star) Y)
      * (q : homD (suc Y.1, f_star) (suc n, X))
      * Path (homD (suc Y.1, f_star) (n, X.1))
           (cC DC (suc Y.1, f_star) Y (n, X.1) (pD (suc Y.1, f_star) Y ftf) f)
           (cC DC (suc Y.1, f_star) (suc n, X) (n, X.1) q (pD (suc n, X) (n, X.1) (<_> (n, X.1))))
<<<<<<< HEAD
      = ((fstar n X Y f).2, <_> Y, (q_ n X Y f).1,
          transport
            (<i> Path (homD (fstar n X Y f) (n, X.1))
              (cC DC (fstar n X Y f) Y (n, X.1) (transRefl (cH DC (fstar n X Y f) Y) (p0 (suc Y.1) (fstar n X Y f).2) @ -i) f)
              (cC DC (fstar n X Y f) (suc n, X) (n, X.1) (q_ n X Y f).1 (transRefl (cH DC (suc n, X) (n, X.1)) (p0 (suc n) X) @ -i)))
            (q_ n X Y f).2.1)
=======
      = ((sqD0 n X Y f).1, (sqD0 n X Y f).2.1, (sqD0 n X Y f).2.2.1, (sqD0 n X Y f).2.2.2.1)

    pbSq (sq : (n : nat) * (X : ob (suc n)) * (Y : obD) * (homD Y (n, X.1)))
       : isPullback DC ((sq.1, sq.2.1.1), (sq.2.2.1, sq.2.2.2), ((suc sq.1, sq.2.1), pD (suc sq.1, sq.2.1) (sq.1, sq.2.1.1) (<_> (sq.1, sq.2.1.1))))
                       (fstar sq.1 sq.2.1 sq.2.2.1 sq.2.2.2
                       ,pD (suc sq.2.2.1.1, (fstar sq.1 sq.2.1 sq.2.2.1 sq.2.2.2).2) sq.2.2.1 (sqD sq.1 sq.2.1 sq.2.2.1 sq.2.2.2).2.1
                       ,(sqD sq.1 sq.2.1 sq.2.2.1 sq.2.2.2).2.2.1
                       ,(sqD sq.1 sq.2.1 sq.2.2.1 sq.2.2.2).2.2.2)
       = (sqD0 sq.1 sq.2.1 sq.2.2.1 sq.2.2.2).2.2.2.2
>>>>>>> 35823387

    qPath (n : nat) (X : ob (suc n)) :
        (p0 : Path obD (fstar n X (n, X.1) (cPath DC (n, X.1))) (suc n, X))
      * (PathP (<i>cH DC (p0@i) (suc n, X)) (q_ n X (n, X.1) (cPath DC (n, X.1))).1 (cPath DC (suc n, X)))
      = let f_star : obD = fstar n X (n, X.1) (cPath DC (n, X.1))
            p1 : Path obD f_star (suc n, X) = <i> (suc n, X.1, cPathL C.1 (int n X.1) V X.2 @ i)
            if_star : cA C.1 = intD f_star
            gF : cH C.1 (int n X.1) V = cC C.1 (int n X.1) (int n X.1) V (cPath DC (n, X.1)) X.2
            qq : cH C.1 if_star VT = (pb n (X.1, gF)).1.2.2.1
            pg : cH C.1 if_star (int n X.1)
               = cC C.1 if_star (int n X.1) (int n X.1) (p0 (suc n) f_star.2) (cPath DC (n, X.1))
            hole0 : Path (cH C.1 if_star V)
                       (cC C.1 if_star (int n X.1) V pg X.2)
                       (cC C.1 if_star VT V qq p)
                  = compPath (cH C.1 if_star V)
                           (cC C.1 if_star (int n X.1) V pg X.2)
                           (cC C.1 if_star (int n X.1) V (pb n (X.1, gF)).1.2.1 gF)
                           (cC C.1 if_star VT V qq p)
                           (cPathC C.1 if_star (int n X.1) (int n X.1) V (pb n (X.1, gF)).1.2.1 (cPath DC (n, X.1)) X.2)
                           (pb n (X.1, gF)).1.2.2.2
            pp : cospanCone C.1 (cs n X)
               = (if_star, pg, qq, hole0)
            ppPath : Path (cospanCone C.1 (cs n X)) pp (pb n X).1
                 = <i> (intD (p1@i),
                        cPathR C.1 (intD (p1@i)) (int n X.1) (p0 (suc n) (p1@i).2) @ i,
                        (pb n (X.1, cPathL C.1 (int n X.1) V X.2 @ i)).1.2.2.1,
                        lemPathPProp (Path (cH C.1 if_star V) (cC C.1 if_star (int n X.1) V pg X.2) (cC C.1 if_star VT V qq p))
                                   (Path (cH C.1 (int (suc n) X) V)
                                     (cC C.1 (int (suc n) X) (int n X.1) V (p0 (suc n) X) X.2)
                                     (cC C.1 (int (suc n) X) VT V (pb n X).1.2.2.1 p))
                                   (cHSet C.1 if_star V (cC C.1 if_star (int n X.1) V pg X.2) (cC C.1 if_star VT V qq p))
                                   (<i>Path (cH C.1 (intD (p1@i)) V)
                                     (cC C.1 (intD (p1@i)) (int n X.1) V (cPathR C.1 (intD (p1@i)) (int n X.1) (p0 (suc n) (p1@i).2) @ i) X.2)
                                     (cC C.1 (intD (p1@i)) VT V ((pb n (X.1, cPathL C.1 (int n X.1) V X.2 @ i)).1.2.2.1) p))
                                   hole0
                                   (pb n X).1.2.2.2
                                   @ i
                       )
            pph : cospanConeHom C.1 (cs n X) pp (pb n X).1
                = transport (<i> cospanConeHom C.1 (cs n X) (ppPath@-i) (pb n X).1) (cospanConePath C.1 (cs n X) (pb n X).1)
            pphPath : Path (cospanConeHom C.1 (cs n X) pp (pb n X).1) ((pb n X).2 pp).1 pph
                  = ((pb n X).2 pp).2 pph
            qPath : Path (cH DC f_star (suc n, X)) ((pb n X).2 pp).1.1 (transport (<i> cH C.1 (ppPath@-i).1 (int (suc n) X)) (cPath DC (suc n, X)))
                = <i>(pphPath@i).1
        in
        ( p1
        , <i> substPathP
                (cH DC (p1@1) (suc n, X)) (cH DC (p1@0) (suc n, X))
                (<i>cH DC (p1@-i) (suc n, X)) (cPath DC (suc n, X)) (q_ n X (n, X.1) (cPath DC (n, X.1))).1
                (<i>qPath@-i)
                @ -i
        )

    qComp (n : nat) (X : ob (suc n))
          (Y : obD) (f : homD Y (n, X.1))
          (Z : obD) (g : homD Z Y)
        : (p0 : Path obD (fstar Y.1 (fstar n X Y f).2 Z g)
                       (fstar n X Z (cC DC Z Y (n, X.1) g f)))
        * PathP (<i> cH DC (p0@i) (suc n, X))
              (cC DC (fstar Y.1 (fstar n X Y f).2 Z g) (fstar n X Y f) (suc n, X)
                (q_ Y.1 (fstar n X Y f).2 Z g).1 (q_ n X Y f).1)
              (q_ n X Z (cC DC Z Y (n, X.1) g f)).1
      = let F : homD Z (n, X.1) = cC DC Z Y (n, X.1) g f
            f_star : obD = fstar n X Z F
            if_star : cA C.1 = intD f_star
            gF : cH C.1 (intD Z) V = cC C.1 (intD Z) (int n X.1) V F X.2
            qq : cH C.1 if_star VT = (pb Z.1 (Z.2, gF)).1.2.2.1
            pg : cH C.1 if_star (int n X.1) = cC C.1 if_star (intD Z) (int n X.1) (p0 (suc Z.1) f_star.2) F
            hole0 : Path (cH C.1 if_star V)
                       (cC C.1 if_star (int n X.1) V pg X.2)
                       (cC C.1 if_star VT V qq p)
                  = compPath (cH C.1 if_star V)
                           (cC C.1 if_star (int n X.1) V pg X.2)
                           (cC C.1 if_star (intD Z) V (pb Z.1 (Z.2, gF)).1.2.1 gF)
                           (cC C.1 if_star VT V qq p)
                           (cPathC C.1 if_star (intD Z) (int n X.1) V (pb Z.1 (Z.2, gF)).1.2.1 F X.2)
                           (pb Z.1 (Z.2, gF)).1.2.2.2
            pp : cospanCone C.1 (cs n X)
               = (if_star, pg, qq, hole0)
            f_star2 : obD = fstar Y.1 (fstar n X Y f).2 Z g
            if_star2 : cA C.1 = intD f_star2
            q2 : cH DC f_star2 (fstar n X Y f) = (q_ Y.1 (fstar n X Y f).2 Z g).1
            pg2 : cH C.1 if_star2 (int n X.1)
                = cC DC f_star2 Z (n,X.1) (p0 (suc Z.1) f_star2.2) F
            qq2 : cH C.1 if_star2 VT
                = (pb Z.1 (Z.2, cC C.1 (intD Z) (intD Y) V g (cC C.1 (intD Y) (int n X.1) V f X.2))).1.2.2.1
            p1 : Path obD f_star2 f_star
               = <i> (suc Z.1, Z.2, cPathC C.1 (intD Z) (intD Y) (int n X.1) V g f X.2 @ -i)
            pp2 : cospanCone C.1 (cs n X)
                = (if_star2, pg2, qq2,
                   transport (<i>Path (cH C.1 (intD(p1@-i)) V)
                              (cC C.1 (intD(p1@-i)) (int n X.1) V (cC DC (p1@-i) Z (n,X.1) (p0 (suc Z.1) (p1@-i).2) F) X.2)
                              (cC C.1 (intD(p1@-i)) VT V (pb Z.1 (Z.2, cPathC C.1 (intD Z) (intD Y) (int n X.1) V g f X.2 @ i)).1.2.2.1 p))
                             hole0)
            ppPath : Path (cospanCone C.1 (cs n X)) pp2 pp
                 = <i> (intD (p1@i),
                        cC DC (p1@i) Z (n,X.1) (p0 (suc Z.1) (p1@i).2) F,
                        (pb Z.1 (Z.2, cPathC C.1 (intD Z) (intD Y) (int n X.1) V g f X.2 @ -i)).1.2.2.1,
                        lemPathPProp
                         (Path (cH C.1 if_star2 V) (cC C.1 if_star2 (int n X.1) V pg2 X.2) (cC C.1 if_star2 VT V qq2 p))
                         (Path (cH C.1 if_star V) (cC C.1 if_star (int n X.1) V pg X.2) (cC C.1 if_star VT V qq p))
                         (cHSet C.1 if_star2 V (cC C.1 if_star2 (int n X.1) V pg2 X.2) (cC C.1 if_star2 VT V qq2 p))
                         (<i>Path (cH C.1 (intD(p1@i)) V)
                           (cC C.1 (intD(p1@i)) (int n X.1) V (cC DC (p1@i) Z (n,X.1) (p0 (suc Z.1) (p1@i).2) F) X.2)
                           (cC C.1 (intD(p1@i)) VT V (pb Z.1 (Z.2, cPathC C.1 (intD Z) (intD Y) (int n X.1) V g f X.2 @ -i)).1.2.2.1 p))
                         pp2.2.2.2 hole0 @ i)

            hole3 : Path (cH C.1 if_star2 (int n X.1))
                       (cC DC f_star2 (suc n, X) (n,X.1)
                        (cC C.1 if_star2 (intD (fstar n X Y f)) (int (suc n) X) q2 (q_ n X Y f).1)
                        (p0 (suc n) X)
                       )
                       (cC DC f_star2 Z (n,X.1) (p0 (suc Z.1) f_star2.2) F)
                  = undefined
            --       = compPath (cH C.1 if_star2 (int n X.1))
            --                (cC DC f_star2 (suc n, X) (n,X.1)
            --                  (cC DC f_star2 (fstar n X Y f) (suc n, X) q2 (q_ n X Y f).1)
            --                  (p0 (suc n) X))
            --                (cC DC f_star2 (fstar n X Y f) (n,X.1)
            --                  q2
            --                  (cC DC (fstar n X Y f) (suc n, X) (n, X.1) (q_ n X Y f).1 (p0 (suc n) X)))
            --                (cC DC f_star2 Z (n,X.1) (p0 (suc Z.1) f_star2.2) F)
            --                (cPathC DC f_star2 (fstar n X Y f) (suc n, X) (n,X.1) q2 (q_ n X Y f).1 (p0 (suc n) X))
            --        (compPath (cH C.1 if_star2 (int n X.1))
            --                (cC DC f_star2 (fstar n X Y f) (n,X.1)
            --                  q2
            --                  (cC DC (fstar n X Y f) (suc n, X) (n, X.1) (q_ n X Y f).1 (p0 (suc n) X)))
            --                (cC DC f_star2 (fstar n X Y f) (n,X.1)
            --                  q2
            --                  (cC DC (fstar n X Y f) Y (n, X.1) (p0 (suc Y.1) (fstar n X Y f).2) f))
            --                (cC DC f_star2 Z (n,X.1) (p0 (suc Z.1) f_star2.2) F)
            --                (<i> cC DC f_star2 (fstar n X Y f) (n,X.1) q2
            --                       ((q_ n X Y f).2.1@-i))
            --        (compPath (cH C.1 if_star2 (int n X.1))
            --                (cC DC f_star2 (fstar n X Y f) (n,X.1)
            --                  q2
            --                  (cC DC (fstar n X Y f) Y (n, X.1) (p0 (suc Y.1) (fstar n X Y f).2) f))
            --                (cC DC f_star2 Y (n,X.1)
            --                  (cC DC f_star2 (fstar n X Y f) Y q2 (p0 (suc Y.1) (fstar n X Y f).2))
            --                  f)
            --                (cC DC f_star2 Z (n,X.1) (p0 (suc Z.1) f_star2.2) F)
            --                (<i>cPathC DC f_star2 (fstar n X Y f) Y (n, X.1) q2 (p0 (suc Y.1) (fstar n X Y f).2) f@-i)
            --        (compPath (cH C.1 if_star2 (int n X.1))
            --                (cC DC f_star2 Y (n,X.1)
            --                  (cC DC f_star2 (fstar n X Y f) Y q2 (p0 (suc Y.1) (fstar n X Y f).2))
            --                  f)
            --                (cC DC f_star2 Y (n,X.1)
            --                  (cC DC f_star2 Z Y (p0 (suc Z.1) f_star2.2) g)
            --                  f)
            --                (cC DC f_star2 Z (n,X.1) (p0 (suc Z.1) f_star2.2) F)
            --                (<i>cC DC f_star2 Y (n,X.1)
            --                   ((q_ Y.1 (fstar n X Y f).2 Z g).2.1@-i) f)
            --                (cPathC DC f_star2 Z Y (n, X.1) (p0 (suc Z.1) f_star2.2) g f))))
            -- opaque hole3

            hole4 : Path (cH C.1 if_star2 VT)
                       (cC C.1 if_star2 (int (suc n) X) VT
                         (cC C.1 if_star2 (intD (fstar n X Y f)) (int (suc n) X) q2 (q_ n X Y f).1)
                         (pb n X).1.2.2.1)
                       (pb Z.1 (Z.2, cC C.1 (intD Z) (intD Y) V g (cC C.1 (intD Y) (int n X.1) V f X.2))).1.2.2.1
                  = undefined
            --       = compPath (cH C.1 if_star2 VT)
            --                (cC C.1 if_star2 (int (suc n) X) VT
            --                 (cC C.1 if_star2 (intD (fstar n X Y f)) (int (suc n) X) q2 (q_ n X Y f).1)
            --                 (pb n X).1.2.2.1)
            --                (cC C.1 if_star2 (intD (fstar n X Y f)) VT
            --                 q2
            --                 (cC C.1 (intD (fstar n X Y f)) (int (suc n) X) VT (q_ n X Y f).1 (pb n X).1.2.2.1))
            --                (pb Z.1 (Z.2, cC C.1 (intD Z) (intD Y) V g (cC C.1 (intD Y) (int n X.1) V f X.2))).1.2.2.1
            --                (cPathC C.1 if_star2 (intD (fstar n X Y f)) (int (suc n) X) VT q2 (q_ n X Y f).1 (pb n X).1.2.2.1)
            --        (compPath (cH C.1 if_star2 VT)
            --                (cC C.1 if_star2 (intD (fstar n X Y f)) VT
            --                 q2
            --                 (cC C.1 (intD (fstar n X Y f)) (int (suc n) X) VT (q_ n X Y f).1 (pb n X).1.2.2.1))
            --                (cC C.1 if_star2 (intD (fstar n X Y f)) VT
            --                 q2
            --                 (pb Y.1 (Y.2, cC C.1 (intD Y) (int n X.1) V f X.2)).1.2.2.1)
            --                (pb Z.1 (Z.2, cC C.1 (intD Z) (intD Y) V g (cC C.1 (intD Y) (int n X.1) V f X.2))).1.2.2.1
            --                (<i> cC C.1 if_star2 (intD (fstar n X Y f)) VT q2 ((q_ n X Y f).2.2@i))
            --                (q_ Y.1 (fstar n X Y f).2 Z g).2.2)
            -- opaque hole4

            pph : cospanConeHom C.1 (cs n X) pp (pb n X).1
                = transport
                  (<i>cospanConeHom C.1 (cs n X) (ppPath@i) (pb n X).1)
                  ( cC C.1 if_star2 (intD (fstar n X Y f)) (int (suc n) X) q2 (q_ n X Y f).1
                  , hole3
                  , hole4
                  )
            pphPath : Path (cospanConeHom C.1 (cs n X) pp (pb n X).1) ((pb n X).2 pp).1 pph
                  = ((pb n X).2 pp).2 pph
            qPath : Path (cH C.1 if_star (int (suc n) X))
                     (transport (<i>cH C.1 (intD(p1@i)) (int (suc n) X))
                       (cC C.1 if_star2 (intD (fstar n X Y f)) (int (suc n) X) q2 (q_ n X Y f).1))
                     (q_ n X Z (cC DC Z Y (n, X.1) g f)).1
                = <i>(pphPath@-i).1
        in (p1,
            substPathP (cH DC (p1@0) (suc n, X)) (cH DC (p1@1) (suc n, X))
                     (<i> cH DC (p1@i) (suc n, X))
                     (cC C.1 if_star2 (intD (fstar n X Y f)) (int (suc n) X) q2 (q_ n X Y f).1)
                     (q_ n X Z (cC DC Z Y (n, X.1) g f)).1
                     qPath)

    qComp' (n : nat) (X : ob (suc n))
           (Y : obD) (f : homD Y (n, X.1))
           (Z : obD) (g : homD Z Y)
        : (let g' : homD Z Y = transport (<_> homD Z Y) g in
          (p0 : Path obD (fstar Y.1 (fstar n X Y f).2 Z g')
                       (fstar n X Z (cC DC Z Y (n, X.1) g f)))
        * PathP (<i> cH DC (p0@i) (suc n, X))
              (cC DC (fstar Y.1 (fstar n X Y f).2 Z g') (fstar n X Y f) (suc n, X)
                (q_ Y.1 (fstar n X Y f).2 Z g').1 (q_ n X Y f).1)
              (q_ n X Z (cC DC Z Y (n, X.1) g f)).1)
        = transport
          (<j> (p0 : Path obD (fstar Y.1 (fstar n X Y f).2 Z (transRefl (homD Z Y) g @ -j))
                            (fstar n X Z (cC DC Z Y (n, X.1) g f)))
             * PathP (<i> cH DC (p0@i) (suc n, X))
                   (cC DC (fstar Y.1 (fstar n X Y f).2 Z (transRefl (homD Z Y) g @ -j)) (fstar n X Y f) (suc n, X)
                     (q_ Y.1 (fstar n X Y f).2 Z (transRefl (homD Z Y) g @ -j)).1 (q_ n X Y f).1)
                   (q_ n X Z (cC DC Z Y (n, X.1) g f)).1)
          (qComp n X Y f Z g)

<<<<<<< HEAD
    hole : C0System
         = (ob, homD, D, obSet, ft0, pD, sqD, qPath, qComp')
=======
    hole : CSystem
         = (ob, homD, D, (obSet, ft0, pD, sqD, qId, qComp'), pbSq)
>>>>>>> 35823387
<|MERGE_RESOLUTION|>--- conflicted
+++ resolved
@@ -12,8 +12,8 @@
 --
 -- C0-Systems
 -- Objects of C0-systems are given by a length indexed family "ob : nat -> U", to avoid equalities on object lengths
--- The ??? morphisms (p : (x y : A) -> Id A (ft x) y -> hom x y) depend on a path in "Id A (ft x) y" because we can't
--- enforce a definitional equality in "Id A (ft f*(X)) Y" in this square :
+-- The morphisms (p : (x y : A) -> Path A (ft x) y -> hom x y) depend on a path in "Path A (ft x) y" because we can't
+-- enforce a definitional equality in "Path A (ft f*(X)) Y" in this square :
 --
 --      q(f, X)
 -- f*(X) ----> X
@@ -136,25 +136,18 @@
   * (VT : Path (cA B.1) (e.1.1 A.2.2.2.2.1) B.2.2.2.2.1)
   * (PathP (<i>cH B.1 (VT@i) (V@i)) (e.1.2.1 A.2.2.2.2.1 A.2.2.2.1 A.2.2.2.2.2.1) B.2.2.2.2.2.1)
 
-<<<<<<< HEAD
 ucEquivPath (A B : uc) (e : ucEquiv A B) : Path uc A B
   = let p : Path ((C:category)*catEquiv A.1 C.1) ((A.1, A.2.1), catPathEquiv A.1) ((B.1, B.2.1), e.1)
           = isContrProp ((C:category)*catEquiv A.1 C.1) (catEquivEqPath' (A.1, A.2.1)) ((A.1, A.2.1), catPathEquiv A.1) ((B.1, B.2.1), e.1)
-        pV : PathP (<i> cA (p@i).1.1) A.2.2.2.1 B.2.2.2.1
-=======
-ucEquivId (A B : uc) (e : ucEquiv A B) : Id uc A B
-  = let p : Id ((C:category)*catEquiv A.1 C.1) ((A.1, A.2.1), catIdEquiv A.1) ((B.1, B.2.1), e.1)
-          = isContrProp ((C:category)*catEquiv A.1 C.1) (catEquivEqId' (A.1, A.2.1)) ((A.1, A.2.1), catIdEquiv A.1) ((B.1, B.2.1), e.1)
         opaque p
-        pFinal : IdP (<i> hasFinal (p@i).1.1) A.2.2.1  B.2.2.1
-               = lemIdPProp (hasFinal A.1)
+        pFinal : PathP (<i> hasFinal (p@i).1.1) A.2.2.1  B.2.2.1
+               = lemPathPProp (hasFinal A.1)
                             (hasFinal B.1)
                             (hasFinalProp A.1 A.2.1)
                             (<i>hasFinal (p@i).1.1)
                             A.2.2.1 B.2.2.1
         opaque pFinal
-        pV : IdP (<i> cA (p@i).1.1) A.2.2.2.1 B.2.2.2.1
->>>>>>> 35823387
+        pV : PathP (<i> cA (p@i).1.1) A.2.2.2.1 B.2.2.2.1
            = <i> comp (<_> cA (p@i).1.1) ((p@i).2.1.1 A.2.2.2.1)
                   [(i=0)-><_>A.2.2.2.1 ,(i=1)-><k>e.2.1@k]
         pVT : PathP (<i> cA (p@i).1.1) A.2.2.2.2.1 B.2.2.2.2.1
@@ -169,8 +162,8 @@
         opaque pV
         opaque pVT
         opaque pP
-        pPb : IdP (<i> (f : homTo (p@i).1.1 (pV@i)) -> hasPullback (p@i).1.1 (pV@i, f, pVT@i, pP@i)) A.2.2.2.2.2.2 B.2.2.2.2.2.2
-            = lemIdPProp ((f : homTo A.1 (pV@0)) -> hasPullback A.1 (pV@0, f, pVT@0, pP@0))
+        pPb : PathP (<i> (f : homTo (p@i).1.1 (pV@i)) -> hasPullback (p@i).1.1 (pV@i, f, pVT@i, pP@i)) A.2.2.2.2.2.2 B.2.2.2.2.2.2
+            = lemPathPProp ((f : homTo A.1 (pV@0)) -> hasPullback A.1 (pV@0, f, pVT@0, pP@0))
                          ((f : homTo B.1 (pV@1)) -> hasPullback B.1 (pV@1, f, pVT@1, pP@1))
                          (propPi (homTo A.1 (pV@0)) (\(f : homTo A.1 (pV@0)) -> hasPullback A.1 (pV@0, f, pVT@0, pP@0))
                           (\(f : homTo A.1 (pV@0)) -> hasPullbackProp A.1 A.2.1 (pV@0, f, pVT@0, pP@0)))
@@ -180,22 +173,6 @@
         t:nat=zero
     in <i> ((p@i).1.1
            ,(p@i).1.2
-<<<<<<< HEAD
-           ,lemPathPProp (hasFinal A.1)
-                       (hasFinal B.1)
-                       (hasFinalProp A.1 A.2.1)
-                       (<i>hasFinal (p@i).1.1)
-                       A.2.2.1 B.2.2.1 @ i
-           ,pV@i, pVT@i, pP@i
-           ,lemPathPProp ((f : homTo A.1 (pV@0)) -> hasPullback A.1 (pV@0, f, pVT@0, pP@0))
-                       ((f : homTo B.1 (pV@1)) -> hasPullback B.1 (pV@1, f, pVT@1, pP@1))
-                       (propPi (homTo A.1 (pV@0)) (\(f : homTo A.1 (pV@0)) -> hasPullback A.1 (pV@0, f, pVT@0, pP@0))
-                        (\(f : homTo A.1 (pV@0)) -> hasPullbackProp A.1 A.2.1 (pV@0, f, pVT@0, pP@0)))
-                       (<i>(f : homTo (p@i).1.1 (pV@i)) -> hasPullback (p@i).1.1 (pV@i, f, pVT@i, pP@i))
-                       A.2.2.2.2.2.2 B.2.2.2.2.2.2 @ i)
-
-ucToC0 (C : uc) : C0System = hole
-=======
            ,pFinal@i
            ,pV@i, pVT@i, pP@i
            ,pPb@i)
@@ -205,7 +182,6 @@
 -- Definition of a C0-system from a universe category
 --
 ucToC0 (C : uc) : CSystem = hole
->>>>>>> 35823387
   where
     V : cA C.1 = C.2.2.2.1
     VT : cA C.1 = C.2.2.2.2.1
@@ -327,16 +303,16 @@
            )
 
     sqD0 (n : nat) (X : ob (suc n)) (Y : obD) (f : homD Y (n, X.1))
-      : (f_star : ob (suc Y.1)) * (ftf : Id obD (Y.1, ft0 Y.1 f_star) Y)
+      : (f_star : ob (suc Y.1)) * (ftf : Path obD (Y.1, ft0 Y.1 f_star) Y)
       * (q : homD (suc Y.1, f_star) (suc n, X))
-      * (qSq : Id (homD (suc Y.1, f_star) (n, X.1))
+      * (qSq : Path (homD (suc Y.1, f_star) (n, X.1))
                   (cC DC (suc Y.1, f_star) Y (n, X.1) (pD (suc Y.1, f_star) Y ftf) f)
                   (cC DC (suc Y.1, f_star) (suc n, X) (n, X.1) q (pD (suc n, X) (n, X.1) (<_> (n, X.1)))))
       * isPullback DC ((n, X.1), (Y, f), ((suc n, X), pD (suc n, X) (n, X.1) (<_> (n, X.1))))
                       ((suc Y.1, f_star), pD (suc Y.1, f_star) Y ftf, q, qSq)
       = ((fstar n X Y f).2, <_> Y, (q_ n X Y f).1,
           transport
-            (<i> (qSq : Id (homD (fstar n X Y f) (n, X.1))
+            (<i> (qSq : Path (homD (fstar n X Y f) (n, X.1))
                            (cC DC (fstar n X Y f) Y (n, X.1) (transRefl (cH DC (fstar n X Y f) Y) (p0 (suc Y.1) (fstar n X Y f).2) @ -i) f)
                            (cC DC (fstar n X Y f) (suc n, X) (n, X.1) (q_ n X Y f).1 (transRefl (cH DC (suc n, X) (n, X.1)) (p0 (suc n) X) @ -i))
                  )
@@ -352,14 +328,6 @@
       * Path (homD (suc Y.1, f_star) (n, X.1))
            (cC DC (suc Y.1, f_star) Y (n, X.1) (pD (suc Y.1, f_star) Y ftf) f)
            (cC DC (suc Y.1, f_star) (suc n, X) (n, X.1) q (pD (suc n, X) (n, X.1) (<_> (n, X.1))))
-<<<<<<< HEAD
-      = ((fstar n X Y f).2, <_> Y, (q_ n X Y f).1,
-          transport
-            (<i> Path (homD (fstar n X Y f) (n, X.1))
-              (cC DC (fstar n X Y f) Y (n, X.1) (transRefl (cH DC (fstar n X Y f) Y) (p0 (suc Y.1) (fstar n X Y f).2) @ -i) f)
-              (cC DC (fstar n X Y f) (suc n, X) (n, X.1) (q_ n X Y f).1 (transRefl (cH DC (suc n, X) (n, X.1)) (p0 (suc n) X) @ -i)))
-            (q_ n X Y f).2.1)
-=======
       = ((sqD0 n X Y f).1, (sqD0 n X Y f).2.1, (sqD0 n X Y f).2.2.1, (sqD0 n X Y f).2.2.2.1)
 
     pbSq (sq : (n : nat) * (X : ob (suc n)) * (Y : obD) * (homD Y (n, X.1)))
@@ -369,7 +337,6 @@
                        ,(sqD sq.1 sq.2.1 sq.2.2.1 sq.2.2.2).2.2.1
                        ,(sqD sq.1 sq.2.1 sq.2.2.1 sq.2.2.2).2.2.2)
        = (sqD0 sq.1 sq.2.1 sq.2.2.1 sq.2.2.2).2.2.2.2
->>>>>>> 35823387
 
     qPath (n : nat) (X : ob (suc n)) :
         (p0 : Path obD (fstar n X (n, X.1) (cPath DC (n, X.1))) (suc n, X))
@@ -592,10 +559,5 @@
                    (q_ n X Z (cC DC Z Y (n, X.1) g f)).1)
           (qComp n X Y f Z g)
 
-<<<<<<< HEAD
-    hole : C0System
-         = (ob, homD, D, obSet, ft0, pD, sqD, qPath, qComp')
-=======
     hole : CSystem
-         = (ob, homD, D, (obSet, ft0, pD, sqD, qId, qComp'), pbSq)
->>>>>>> 35823387
+         = (ob, homD, D, (obSet, ft0, pD, sqD, qPath, qComp'), pbSq)